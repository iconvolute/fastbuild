--- conflicted
+++ resolved
@@ -298,11 +298,7 @@
                 break;
             }
 
-<<<<<<< HEAD
-            const ssize_t written = write( dest, buf, readBytes );
-=======
             const ssize_t written = write( dest, buf, static_cast<size_t>( readBytes ) );
->>>>>>> 37ca4387
 
             if ( written != readBytes )
             {
@@ -1144,11 +1140,7 @@
                 #else
                     fileInfo.m_LastWriteTime = ( ( (uint64_t)info.st_mtim.tv_sec * 1000000000ULL ) + (uint64_t)info.st_mtim.tv_nsec );
                 #endif
-<<<<<<< HEAD
-                fileInfo.m_Size = info.st_size;
-=======
                 fileInfo.m_Size = static_cast<uint64_t>( info.st_size );
->>>>>>> 37ca4387
             #endif
             helper.OnFile( Move( fileInfo ) );
         }

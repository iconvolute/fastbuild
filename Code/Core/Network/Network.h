// Network
//------------------------------------------------------------------------------
#pragma once

// Includes
//------------------------------------------------------------------------------
#include "Core/Process/Mutex.h"
#include "Core/Process/Thread.h"
#include "Core/Strings/AStackString.h"

// Forward Declarations
//------------------------------------------------------------------------------
class AString;

// Network
//------------------------------------------------------------------------------
class Network
{
public:
    static void GetHostName( AString & hostName );
    static void GetDomainName( AString & domainName );
<<<<<<< HEAD

=======
    static void GetIPv4Addresses( Array<AString> & outAddresses );
>>>>>>> e8407b79
    static uint32_t GetHostIPFromName( const AString & hostName, uint32_t timeoutMS = 1000 );

private:
    static uint32_t NameResolutionThreadFunc( void * userData );

    struct NameResolutionData
    {
        AStackString<>  hostName;
        bool            safeToFree;
    };
};

//------------------------------------------------------------------------------<|MERGE_RESOLUTION|>--- conflicted
+++ resolved
@@ -19,11 +19,7 @@
 public:
     static void GetHostName( AString & hostName );
     static void GetDomainName( AString & domainName );
-<<<<<<< HEAD
-
-=======
     static void GetIPv4Addresses( Array<AString> & outAddresses );
->>>>>>> e8407b79
     static uint32_t GetHostIPFromName( const AString & hostName, uint32_t timeoutMS = 1000 );
 
 private:

--- conflicted
+++ resolved
@@ -277,11 +277,7 @@
 
 // Scan
 //------------------------------------------------------------------------------
-<<<<<<< HEAD
-int32_t AString::Scan( MSVC_SAL_SCANF const char * fmtString, ... )
-=======
 int32_t AString::Scan( MSVC_SAL_SCANF const char * fmtString, ... ) const
->>>>>>> e8407b79
 {
     va_list args;
     va_start( args, fmtString );

// AString.h
//------------------------------------------------------------------------------
#pragma once

// Includes
//------------------------------------------------------------------------------
#include "Core/Containers/Array.h"
#include "Core/Containers/Move.h"
#include "Core/Env/Assert.h"
#include "Core/Env/MSVCStaticAnalysis.h"
#include "Core/Env/Types.h"

// Typedefs
//------------------------------------------------------------------------------
#ifndef va_list
    #if defined( __WINDOWS__ )
        typedef char * va_list; // avoid stdlib include
    #elif defined( __APPLE__ ) || defined( __LINUX__ )
        #include <stdarg.h>
    #endif
#endif

// AString
//------------------------------------------------------------------------------
class AString
{
public:
    explicit AString();
    explicit AString( uint32_t reserve );
    explicit AString( const AString & string );
    explicit AString( AString && string );
    explicit AString( const char * string );
    explicit AString( const char * start, const char * end );
    ~AString();

    [[nodiscard]] uint32_t      GetLength() const   { return m_Length; }
    [[nodiscard]] uint32_t      GetReserved() const { return ( m_ReservedAndFlags & RESERVED_MASK ); }
    [[nodiscard]] bool          IsEmpty() const     { return ( m_Length == 0 ); }

    // C-style compatibility
    [[nodiscard]] char *        Get()               { return m_Contents; }
    [[nodiscard]] const char *  Get() const         { return m_Contents; }
    [[nodiscard]] char *        GetEnd()            { return ( m_Contents + m_Length ); }
    [[nodiscard]] const char *  GetEnd() const      { return ( m_Contents + m_Length ); }
    [[nodiscard]] char &        operator [] ( size_t index )        { ASSERT( index < m_Length ); return m_Contents[ index ]; }
    [[nodiscard]] const char &  operator [] ( size_t index )  const { ASSERT( index < m_Length ); return m_Contents[ index ]; }

    // a pre-constructed global empty string for convenience
    static const AString & GetEmpty() { return s_EmptyAString; }

    // assignment
    AString &                   operator = ( const char * string ) { Assign( string ); return *this; }
    AString &                   operator = ( const AString & string ) { Assign( string ); return *this; }
    AString &                   operator = ( AString && string ) { Assign( Move( string ) ); return *this; }
    void                        Assign( const char * string );
    void                        Assign( const char * start, const char * end );
    void                        Assign( const AString & string );
    void                        Assign( AString && string );
    void                        Clear();
    void                        ClearAndFreeMemory();
    void                        SetReserved( size_t capacity );

    // manually set length - NOTE: caller is responsible for making string contents valid
    void                        SetLength( uint32_t len );

    // concatenation
    AString &                   operator += ( char c );
    AString &                   operator += ( const char * string );
    AString &                   operator += ( const AString & string );
    AString &                   Append( const AString & string ) { return this->operator +=( string ); }
    AString &                   Append( const char * string, size_t len );
    AString &                   Append( const char * start, const char * end ) { return Append( start, static_cast<size_t>( end - start ) ); }
    AString &                   AppendFormat( MSVC_SAL_PRINTF const char * fmtString, ... ) FORMAT_STRING( 2, 3 );

    // comparison
    [[nodiscard]] bool          operator == ( const char * other ) const;
    [[nodiscard]] bool          operator == ( const AString & other ) const;
    [[nodiscard]] bool          operator != ( const char * other ) const { return !(*this == other ); }
    [[nodiscard]] bool          operator != ( const AString & other ) const { return !(*this == other ); }
    [[nodiscard]] int32_t       Compare( const AString & other ) const;
    [[nodiscard]] int32_t       Compare( const char * other ) const;
    [[nodiscard]] int32_t       CompareI( const AString & other ) const;
    [[nodiscard]] int32_t       CompareI( const char * other ) const;
    [[nodiscard]] bool          Equals( const char * other ) const { return (*this == other ); }
    [[nodiscard]] bool          Equals( const AString & other ) const { return (*this == other ); }
    [[nodiscard]] bool          EqualsI( const char * other ) const { return ( CompareI( other ) == 0 ); }
    [[nodiscard]] bool          EqualsI( const AString & other ) const { return ( CompareI( other ) == 0 ); }
    [[nodiscard]] bool          operator < ( const AString & other ) const { return ( Compare( other ) < 0 ); }
    [[nodiscard]] bool          operator > ( const AString & other ) const { return ( Compare( other ) > 0 ); }

    [[nodiscard]] bool          MemoryMustBeFreed() const { return ( ( m_ReservedAndFlags & MEM_MUST_BE_FREED_FLAG ) == MEM_MUST_BE_FREED_FLAG ); }

    // Format
    AString &                   Format( MSVC_SAL_PRINTF const char * fmtString, ... ) FORMAT_STRING( 2, 3 );
    AString &                   VFormat( const char * fmtString, va_list arg );

    // ScanF
<<<<<<< HEAD
    [[nodiscard]] int32_t           Scan( MSVC_SAL_SCANF const char * fmtString, ... ) SCAN_STRING( 2, 3 );
=======
    [[nodiscard]] int32_t           Scan( MSVC_SAL_SCANF const char * fmtString, ... ) const SCAN_STRING( 2, 3 );
>>>>>>> e8407b79
    [[nodiscard]] static int32_t    ScanS( const char * buffer, MSVC_SAL_SCANF const char * fmtString, ... ) SCAN_STRING( 2, 3 );

    void                        Tokenize( Array< AString > & tokens, char splitChar = ' ' ) const;

    // transformations
    uint32_t                    Replace( char from, char to, uint32_t maxReplaces = 0 );
    uint32_t                    Replace( const char * from, const char * to, uint32_t maxReplaces = 0 );
    void                        ToLower();
    void                        ToUpper();

    // Trimming
    void                        Trim( uint32_t startCharsToTrim, uint32_t endCharsToTrim );
    void                        TrimStart( char charToTrimFromStart );
    void                        TrimEnd( char charToTrimFromStart );

    // searching
    [[nodiscard]] const char *  Find( char c, const char * startPos = nullptr, const char * endPos = nullptr ) const;
    [[nodiscard]] char *        Find( char c, const char * startPos = nullptr, const char * endPos = nullptr ) { return const_cast< char *>( ((const AString *)this)->Find( c, startPos, endPos ) ); }
    [[nodiscard]] const char *  Find( const char * subString, const char * startPos = nullptr, const char * endPos = nullptr ) const;
    [[nodiscard]] char *        Find( const char * subString, const char * startPos = nullptr, const char * endPos = nullptr ) { return const_cast<char *>( ((const AString *)this)->Find( subString, startPos, endPos ) ); }
    [[nodiscard]] const char *  Find( const AString & subString, const char * startPos = nullptr, const char * endPos = nullptr ) const;
    [[nodiscard]] char *        Find( const AString & subString, const char * startPos = nullptr, const char * endPos = nullptr ) { return const_cast< char *>( ((const AString *)this)->Find( subString, startPos, endPos ) ); }

    [[nodiscard]] const char *  FindI( char c, const char * startPos = nullptr, const char * endPos = nullptr ) const;
    [[nodiscard]] char *        FindI( char c, const char * startPos = nullptr, const char * endPos = nullptr ) { return const_cast< char *>( ((const AString *)this)->FindI( c, startPos, endPos ) ); }
    [[nodiscard]] const char *  FindI( const char * subString, const char * startPos = nullptr, const char * endPos = nullptr ) const;
    [[nodiscard]] char *        FindI( const char * subString, const char * startPos = nullptr, const char * endPos = nullptr ) { return const_cast< char *>( ((const AString *)this)->FindI( subString, startPos, endPos ) ); }
    [[nodiscard]] const char *  FindI( const AString & subString, const char * startPos = nullptr, const char * endPos = nullptr ) const;
    [[nodiscard]] char *        FindI( const AString & subString, const char * startPos = nullptr, const char * endPos = nullptr ) { return const_cast< char *>( ((const AString *)this)->FindI( subString, startPos, endPos ) ); }

    [[nodiscard]] const char *  FindLast( char c, const char * startPos = nullptr, const char * endPos = nullptr ) const;
    [[nodiscard]] char *        FindLast( char c, const char * startPos = nullptr, const char * endPos = nullptr ) { return const_cast< char *>( ((const AString *)this)->FindLast( c, startPos, endPos ) ); }
    [[nodiscard]] const char *  FindLast( const char * subString, const char * startPos = nullptr, const char * endPos = nullptr ) const;
    [[nodiscard]] char *        FindLast( const char * subString, const char * startPos = nullptr, const char * endPos = nullptr ) { return const_cast< char *>( ((const AString *)this)->FindLast( subString, startPos, endPos ) ); }
    [[nodiscard]] const char *  FindLast( const AString & subString, const char * startPos = nullptr, const char * endPos = nullptr ) const;
    [[nodiscard]] char *        FindLast( const AString & subString, const char * startPos = nullptr, const char * endPos = nullptr ) { return const_cast< char *>( ((const AString *)this)->FindLast( subString, startPos, endPos ) ); }

    [[nodiscard]] const char *  FindLastI( char c, const char * startPos = nullptr, const char * endPos = nullptr ) const;
    [[nodiscard]] char *        FindLastI( char c, const char * startPos = nullptr, const char * endPos = nullptr ) { return const_cast< char *>( ((const AString *)this)->FindLastI( c, startPos, endPos ) ); }
    [[nodiscard]] const char *  FindLastI( const char * subString, const char * startPos = nullptr, const char * endPos = nullptr ) const;
    [[nodiscard]] char *        FindLastI( const char * subString, const char * startPos = nullptr, const char * endPos = nullptr ) { return const_cast< char *>( ((const AString *)this)->FindLastI( subString, startPos, endPos ) ); }
    [[nodiscard]] const char *  FindLastI( const AString & subString, const char * startPos = nullptr, const char * endPos = nullptr ) const;
    [[nodiscard]] char *        FindLastI( const AString & subString, const char * startPos = nullptr, const char * endPos = nullptr ) { return const_cast< char *>( ((const AString *)this)->FindLastI( subString, startPos, endPos ) ); }

    [[nodiscard]] bool          EndsWith( char c ) const;
    [[nodiscard]] bool          EndsWith( const char * string ) const;
    [[nodiscard]] bool          EndsWith( const AString & string ) const;

    [[nodiscard]] bool          EndsWithI( const char * other ) const;
    [[nodiscard]] bool          EndsWithI( const AString & other ) const;

    [[nodiscard]] bool          BeginsWith( char c ) const;
    [[nodiscard]] bool          BeginsWith( const char * string ) const;
    [[nodiscard]] bool          BeginsWith( const AString & string ) const;

    [[nodiscard]] bool          BeginsWithI( const char * string ) const;
    [[nodiscard]] bool          BeginsWithI( const AString & string ) const;

    // pattern matching
    [[nodiscard]] static bool   Match( const char * pattern, const char * string );
    [[nodiscard]] bool          Matches( const char * pattern ) const { return Match( pattern, m_Contents ); }
    [[nodiscard]] static bool   MatchI( const char * pattern, const char * string );
    [[nodiscard]]  bool         MatchesI( const char * pattern ) const { return MatchI( pattern, m_Contents ); }

    // string manipulation helpers
    static void                 Copy( const char * src, char * dst );
    static void                 Copy( const char * src, char * dst, size_t len );
    [[nodiscard]] static size_t StrLen( const char * string );
    [[nodiscard]] static int32_t    StrNCmp( const char * a, const char * b, size_t num );
    [[nodiscard]] static int32_t    StrNCmpI( const char * a, const char * b, size_t num );

    // Character helpers
    [[nodiscard]] static bool   IsWhitespace( char c )      { return ( ( c == ' ' ) || ( c == '\r' ) || ( c == '\n' ) || ( c == '\t' ) ); }
    [[nodiscard]] static bool   IsUppercaseLetter( char c ) { return ( ( c >= 'A' ) && ( c <= 'Z' ) ); }
    [[nodiscard]] static bool   IsLowercaseLetter( char c ) { return ( ( c >= 'a' ) && ( c <= 'z' ) ); }
    [[nodiscard]] static bool   IsLetter( char c )          { return IsUppercaseLetter( c ) || IsLowercaseLetter( c ); }
    [[nodiscard]] static bool   IsNumber( char c )          { return ( ( c >= '0' ) && ( c <= '9' ) ); }

    // range iteration
    [[nodiscard]]               char * begin()              { return m_Contents; }
    [[nodiscard]]               char * end()                { return m_Contents + m_Length; }
    [[nodiscard]]               const char * begin() const  { return m_Contents; }
    [[nodiscard]]               const char * end() const    { return m_Contents + m_Length; }

protected:
    enum : uint32_t { MEM_MUST_BE_FREED_FLAG    = 0x00000001 };
    enum : uint32_t { RESERVED_MASK             = 0xFFFFFFFE };

    void SetReserved( uint32_t reserved, bool mustFreeMemory )
    {
        ASSERT( ( reserved & MEM_MUST_BE_FREED_FLAG ) == 0 ); // ensure reserved does not use lower bit
        m_ReservedAndFlags = ( reserved ^ ( mustFreeMemory ? (uint32_t)MEM_MUST_BE_FREED_FLAG : 0 ) );
    }
    NO_INLINE void Grow( uint32_t newLen );     // Grow capacity, transferring existing string data (for concatenation)
    NO_INLINE void GrowNoCopy( uint32_t newLen ); // Grow capacity, discarding existing string data (for assignment/construction)

    char *      m_Contents;         // always points to valid null terminated string (even when empty)
    uint32_t    m_Length;           // length in characters
    uint32_t    m_ReservedAndFlags; // reserved space in characters (even) and least significant bit used for static flag

    static const char * const   s_EmptyString;
    static const AString    s_EmptyAString;
};

//------------------------------------------------------------------------------<|MERGE_RESOLUTION|>--- conflicted
+++ resolved
@@ -95,11 +95,7 @@
     AString &                   VFormat( const char * fmtString, va_list arg );
 
     // ScanF
-<<<<<<< HEAD
-    [[nodiscard]] int32_t           Scan( MSVC_SAL_SCANF const char * fmtString, ... ) SCAN_STRING( 2, 3 );
-=======
     [[nodiscard]] int32_t           Scan( MSVC_SAL_SCANF const char * fmtString, ... ) const SCAN_STRING( 2, 3 );
->>>>>>> e8407b79
     [[nodiscard]] static int32_t    ScanS( const char * buffer, MSVC_SAL_SCANF const char * fmtString, ... ) SCAN_STRING( 2, 3 );
 
     void                        Tokenize( Array< AString > & tokens, char splitChar = ' ' ) const;

--- conflicted
+++ resolved
@@ -31,34 +31,13 @@
 
 
     <div class='newsitemheader'>
-<<<<<<< HEAD
-      Current Version - v1.08
-=======
       Current Version - v1.09
->>>>>>> e8407b79
     </div>
     <div class='newsitembody'>
 <p>See the <a href='changelog.html'>changelog</a> for a detailed list of changes.</p>
 
 Binaries
 <ul>
-<<<<<<< HEAD
-	<li><a href='../downloads/v1.08/FASTBuild-Windows-x64-v1.08.zip'>Windows x64</a></li>
-	<li><a href='../downloads/v1.08/FASTBuild-OSX-x64-v1.08.zip'>OS X x64</a></li>
-	<li><a href='../downloads/v1.08/FASTBuild-Linux-x64-v1.08.zip'>Linux x64</a></li>
-</ul>
-Source
-<ul>
-	<li><a href='../downloads/v1.08/FASTBuild-Src-v1.08.zip'>FASTBuild-Src-v1.08.zip</a></li>
-	<li><a href='https://github.com/fastbuild/fastbuild/releases/tag/v1.08'>GitHub release v1.08</a></li>
-</ul>
-Syntax Highlighting
-<ul>
-	<li><a href='../downloads/v1.08/fbuild.bash-completion'>Bash completion</a></li>
-	<li><a href='../downloads/v1.08/notepad++markup.xml'>NotePad++ markup file</a> (Import into NotePad++)</li>
-	<li><a href='../downloads/v1.08/FASTBuild.sublime-syntax.txt'>Sublime Text markup file</a></li>
-	<li><a href='../downloads/v1.08/usertype.zip'>Visual Studio usertype.dat</a> (Copy to "Common7/IDE" and associate .bff files with C++ editing)</li>
-=======
 	<li><a href='../downloads/v1.09/FASTBuild-Windows-x64-v1.09.zip'>Windows x64</a></li>
 	<li><a href='../downloads/v1.09/FASTBuild-OSX-x64-v1.09.zip'>OS X x64</a></li>
 	<li><a href='../downloads/v1.09/FASTBuild-Linux-x64-v1.09.zip'>Linux x64</a></li>
@@ -74,7 +53,6 @@
 	<li><a href='../downloads/v1.09/notepad++markup.xml'>NotePad++ markup file</a> (Import into NotePad++)</li>
 	<li><a href='../downloads/v1.09/FASTBuild.sublime-syntax.txt'>Sublime Text markup file</a></li>
 	<li><a href='../downloads/v1.09/usertype.zip'>Visual Studio usertype.dat</a> (Copy to "Common7/IDE" and associate .bff files with C++ editing)</li>
->>>>>>> e8407b79
 </ul>
 
     </div>
@@ -106,8 +84,6 @@
     <div class='newsitembody'>
       <table width=900>
         <tr><th>Version</th><th>Windows</th><th>OS X</th><th>Linux</th><th>Source</th><th colspan=3>Markup</th></tr>
-<<<<<<< HEAD
-=======
 		<tr><td>v1.08</td>
             <td><a href='../downloads/v1.08/FASTBuild-Windows-x64-v1.08.zip'>x64</a></td>
             <td><a href='../downloads/v1.08/FASTBuild-OSX-x64-v1.08.zip'>x64</a></td>
@@ -118,7 +94,6 @@
             <td><a href='../downloads/v1.08/usertype.zip'>Visual Studio</a></td>
             <td><a href='../downloads/v1.08/fbuild.bash-completion'>Bash completion</a></td>
         </tr>
->>>>>>> e8407b79
 		<tr><td>v1.07</td>
             <td><a href='../downloads/v1.07/FASTBuild-Windows-x64-v1.07.zip'>x64</a></td>
             <td><a href='../downloads/v1.07/FASTBuild-OSX-x64-v1.07.zip'>x64</a></td>
@@ -583,10 +558,6 @@
       </table>
     </div>
 
-<<<<<<< HEAD
-    </div><div class='footer'>&copy; 2012-2022 Franta Fulin</div></div></div>
-=======
     </div><div class='footer'>&copy; 2012-2023 Franta Fulin</div></div></div>
->>>>>>> e8407b79
 </body>
 </html>
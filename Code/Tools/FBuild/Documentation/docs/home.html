--- conflicted
+++ resolved
@@ -33,11 +33,7 @@
     </div>
 	
     <div class='newsitemheader'>
-<<<<<<< HEAD
-      FASTBuild v0.92 released! &nbsp;<font color='#bbbbbb'>(27-Nov-2016)</font>
-=======
       FASTBuild v0.93 released! &nbsp;<font color='#bbbbbb'>(13-Mar-2017)</font>
->>>>>>> 17af15d7
     </div>
     <div class='newsitembody'>
 	  An updated version of FASTBuild can now be <a href="download.html">downloaded</a>, featuring:<br>

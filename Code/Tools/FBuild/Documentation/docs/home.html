--- conflicted
+++ resolved
@@ -38,11 +38,7 @@
 	
 	
     <div class='newsitemheader'>
-<<<<<<< HEAD
-      FASTBuild v1.11 released! &nbsp;<font color='#bbbbbb'>(19-Aug-2023)</font>
-=======
       FASTBuild v1.12 released! &nbsp;<font color='#bbbbbb'>(2-Feb-2024)</font>
->>>>>>> 37ca4387
     </div>
     <div class='newsitembody'>
 	  An updated version of FASTBuild can now be <a href="download.html">downloaded</a>, featuring:<br>

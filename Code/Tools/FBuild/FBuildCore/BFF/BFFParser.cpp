// BFFParser
//------------------------------------------------------------------------------

// Includes
//------------------------------------------------------------------------------
#include "Tools/FBuild/FBuildCore/PrecompiledHeader.h"

#include "BFFParser.h"
#include "BFFIterator.h"
#include "BFFStackFrame.h"
#include "Tools/FBuild/FBuildCore/FBuild.h"
#include "Tools/FBuild/FBuildCore/Graph/NodeGraph.h"
#include "Tools/FBuild/FBuildCore/FLog.h"
#include "Tools/FBuild/FBuildCore/BFF/Functions/Function.h"

// Core
#include "Core/Containers/AutoPtr.h"
#include "Core/Env/Assert.h"
#include "Core/Env/Env.h"
#include "Core/FileIO/FileIO.h"
#include "Core/FileIO/FileStream.h"
#include "Core/FileIO/PathUtils.h"
#include "Core/Strings/AStackString.h"
#include "Core/Time/Timer.h"
#include "Core/Tracing/Tracing.h"

#include <stdio.h>

// Static Data
//------------------------------------------------------------------------------
/*static*/ uint32_t BFFParser::s_Depth( 0 );
/*static*/ uint32_t BFFParser::s_IfDepth( 0 );

// CONSTRUCTOR
//------------------------------------------------------------------------------
BFFParser::BFFParser()
: m_SeenAVariable( false )
{
	++s_Depth;
}

// DESTRUCTOR
//------------------------------------------------------------------------------
BFFParser::~BFFParser()
{
	ASSERT( s_Depth > 0 );
	--s_Depth;
}

// Parse
//------------------------------------------------------------------------------
bool BFFParser::Parse( const char * dataWithSentinel, 
					   uint32_t sizeExcludingSentinel, 
					   const char * fileName,
					   uint64_t fileTimeStamp,
					   bool pushStackFrame )
{
	// data should be 1 bytes larger than size, with a sentinel
	ASSERT( dataWithSentinel[ sizeExcludingSentinel ] == '\000' );

	if ( FBuild::IsValid() ) // cope with null for unit tests
	{
		// NOTE: filename may or may not be clean already - ok to do twice
		AStackString<> fileNameClean;
		NodeGraph::CleanPath( AStackString<>( fileName ), fileNameClean );
		FBuild::Get().GetDependencyGraph().AddUsedFile( fileNameClean, fileTimeStamp );
	}

	// parse it
	BFFIterator iter( dataWithSentinel, sizeExcludingSentinel, fileName, fileTimeStamp );
	if ( pushStackFrame )
	{
		BFFStackFrame stackFrame;
		return Parse( iter );
	}
	else
	{
		return Parse( iter );
	}
}

// Parse
//------------------------------------------------------------------------------
bool BFFParser::Parse( BFFIterator & iter )
{
	for (;;)
	{
		iter.SkipWhiteSpace();

		// is this a comment?
		if ( iter.IsAtComment() )
		{
			iter.SkipComment();
			continue;
		}

		const char c = *iter;
		switch ( c )
		{
			case BFF_DECLARE_VAR_INTERNAL:
			{
				if ( ParseNamedVariableDeclaration( iter ) == false )
				{
					return false;
				}
				continue;
			}
			case BFF_VARIABLE_CONCATENATION:
			{
				// concatenation to last used variable
				if ( ParseUnnamedVariableConcatenation( iter ) == false )
				{
					return false;
				}
				continue;
			}
			case BFF_SCOPE_OPEN:
			{
				// start an unnamed scope
				if ( ParseUnnamedScope( iter ) == false )
				{
					return false;
				}
				continue;
			}
			case BFF_PREPROCESSOR_START:
			{
				if ( ParsePreprocessorDirective( iter ) == false )
				{
					return false;
				}
				continue;
			}
			default:
			{
				if ( iter.IsAtValidFunctionNameCharacter() )
				{
					if ( ParseFunction( iter ) == false )
					{
						return false;
					}
					continue;
				}
			}
		}

		iter.SkipWhiteSpace();
		if ( iter.IsAtEnd() == false )
		{
			Error::Error_1010_UnknownConstruct( iter );
			return false;
		}

		break;  // cleanly hit end of file
	}

	return true;
}

// ParseUnnamedVariableConcatenation
//------------------------------------------------------------------------------
bool BFFParser::ParseUnnamedVariableConcatenation( BFFIterator & iter )
{
	ASSERT( *iter == BFF_VARIABLE_CONCATENATION );

	// have we assigned a variable before?
	if ( m_SeenAVariable == false )
	{
		Error::Error_1011_UnnamedConcatMustFollowAssignment( iter );
		return false;
	}

	return ParseVariableDeclaration( iter, m_LastVarNameStart, m_LastVarNameEnd );
}

// ParseNamedVariableDeclaration
//------------------------------------------------------------------------------
bool BFFParser::ParseNamedVariableDeclaration( BFFIterator & iter )
{
	// skip over the declaration symbol
	ASSERT( *iter == BFF_DECLARE_VAR_INTERNAL );
	m_LastVarNameStart = iter; // include type token in var name
	iter++;

	// make sure we haven't hit the end of the file
	if ( iter.IsAtEnd() )
	{
		Error::Error_1012_UnexpectedEndOfFile( iter );
		return false;
	}

	// make sure immediately after the symbol starts a variable name
	if ( iter.IsAtValidVariableNameCharacter() == false )
	{
		Error::Error_1013_UnexpectedCharInVariableName( iter, nullptr );
		return false;
	}

	// find the end of the variable name
	iter.SkipVariableName();
	if ( iter.IsAtEnd() )
	{
		Error::Error_1012_UnexpectedEndOfFile( iter );
		return false;
	}
	m_LastVarNameEnd = iter;

	// sanity check it is a sensible length
	size_t varNameLen = m_LastVarNameStart.GetDistTo( m_LastVarNameEnd );
	if ( varNameLen > MAX_VARIABLE_NAME_LENGTH )
	{
		Error::Error_1014_VariableNameIsTooLong( iter, (uint32_t)varNameLen, (uint32_t)MAX_VARIABLE_NAME_LENGTH );
		return false;
	}

	// find the start of the assignment
	iter.SkipWhiteSpaceAndComments();
	if ( iter.IsAtEnd() )
	{
		Error::Error_1012_UnexpectedEndOfFile( iter );
		return false;
	}

	return ParseVariableDeclaration( iter, m_LastVarNameStart, m_LastVarNameEnd );
}

// ParseVariableDeclaration
//------------------------------------------------------------------------------
bool BFFParser::ParseVariableDeclaration( BFFIterator & iter, const BFFIterator & varNameStart,
															  const BFFIterator & varNameEnd )
{
	m_SeenAVariable = true;

	// look for an appropriate operator
	BFFIterator operatorIter( iter );
	bool concatenation = false;
	if ( *iter == BFF_VARIABLE_ASSIGNMENT )
	{
		// assignment
	}
	else if ( *iter == BFF_VARIABLE_CONCATENATION )
	{
		// concatenation
		concatenation = true;
	}
	else
	{
		Error::Error_1016_UnexepectedCharFollowingVariableName( iter );
		return false;
	}

	// skip the assignment symbol and whitespace
	iter++;
	iter.SkipWhiteSpaceAndComments();
	if ( iter.IsAtEnd() )
	{
		Error::Error_1012_UnexpectedEndOfFile( iter );
		return false;
	}

	AStackString< 64 > varName( varNameStart.GetCurrent(), varNameEnd.GetCurrent() );

	char openToken = *iter;
	char closeToken = 0;
	bool ok = false;
	if ( ( openToken == '"' ) || ( openToken == '\'' ) )
	{
		closeToken = openToken;
		ok = true;
	}
	else if ( openToken == BFF_SCOPE_OPEN )
	{
		closeToken = BFF_SCOPE_CLOSE;
		ok = true;
	}
	else if ( openToken == BFF_STRUCT_OPEN )
	{
		closeToken = BFF_STRUCT_CLOSE;
		ok = true;
	}
	else if ( ( openToken >= '0' ) && ( openToken <= '9' ) )
	{
		if ( concatenation )
		{
			Error::Error_1027_CannotConcatenate( operatorIter, varName, BFFVariable::VAR_ANY, BFFVariable::VAR_INT );
			return false;
		}

		// integer value?
		BFFIterator startIntValue( iter );
		while ( iter.IsAtEnd() == false )
		{
			iter++;
			if ( ( *iter < '0' ) || ( *iter > '9' ) )
			{
				break; // end of integer
			}
		}
		if ( startIntValue.GetDistTo( iter ) > 10 )
		{
			Error::Error_1018_IntegerValueCouldNotBeParsed( startIntValue );
			return false;
		}
		AStackString<> intAsString( startIntValue.GetCurrent(), iter.GetCurrent() );
		int i = 0;
		if ( sscanf( intAsString.Get(), "%i", &i ) != 1 )
		{
			Error::Error_1018_IntegerValueCouldNotBeParsed( startIntValue );
			return false;
		}
		return StoreVariableInt( varNameStart.GetCurrent(), varNameEnd.GetCurrent(), i );
	}
	else if ( ( *iter == 't' ) || ( *iter == 'f' ) )
	{
		// might be 'true' or 'false'
		BFFIterator startBoolValue( iter );
		if ( iter.ParseToNext( 'e' ) == true )
		{
			iter++;
			if ( ( startBoolValue.GetDistTo( iter ) <= 5 ) )
			{
				AStackString<8> value( startBoolValue.GetCurrent(), iter.GetCurrent() );
				if ( value == "true" )
				{
					if ( concatenation )
					{
						Error::Error_1027_CannotConcatenate( operatorIter, varName, BFFVariable::VAR_ANY, BFFVariable::VAR_BOOL );
						return false;
					}
					return StoreVariableBool( varNameStart.GetCurrent(), varNameEnd.GetCurrent(), true );
				}
				else if ( value == "false" )
				{
					if ( concatenation )
					{
						Error::Error_1027_CannotConcatenate( operatorIter, varName, BFFVariable::VAR_ANY, BFFVariable::VAR_BOOL );
						return false;
					}
					return StoreVariableBool( m_LastVarNameStart.GetCurrent(), m_LastVarNameEnd.GetCurrent(), false );
				}
			}
		}

		// not a valid bool value
	}
	else if ( *iter == '.' )
	{
		// assignment of one variable to another
		BFFIterator varNameStartSrc( iter );
		iter++; // skip '.'
		if ( iter.IsAtValidVariableNameCharacter() == false )
		{
			Error::Error_1013_UnexpectedCharInVariableName( iter, nullptr );
			return false;
		}
		iter.SkipVariableName();
		return StoreVariableToVariable( varNameStart.GetCurrent(), varNameEnd.GetCurrent(), 
										varNameStartSrc, iter, operatorIter );
	}
	
	if ( !ok )
	{
		Error::Error_1017_UnexepectedCharInVariableValue( iter );
		return false;
	}

	bool result = false;

	// find closing token
	BFFIterator openTokenPos( iter );
	BFFIterator openTokenForError( iter ); // take note of opening token pos for possible error
	openTokenPos++; // more start iter to first char of value
	if ( openToken == BFF_SCOPE_OPEN )
	{
		if ( iter.ParseToMatchingBrace( openToken, closeToken ) )
		{
			result = StoreVariableArray( varNameStart.GetCurrent(), varNameEnd.GetCurrent(), 
										 openTokenPos, iter, operatorIter );
		}
		else
		{
			Error::Error_1002_MatchingClosingTokenNotFound( openTokenForError, nullptr, closeToken );
		}
	}
	else if ( openToken == BFF_STRUCT_OPEN )
	{
		if ( iter.ParseToMatchingBrace( openToken, closeToken ) )
		{
			result = StoreVariableStruct( varNameStart.GetCurrent(), varNameEnd.GetCurrent(), 
										  openTokenPos, iter, operatorIter );
		}
		else
		{
			Error::Error_1002_MatchingClosingTokenNotFound( openTokenForError, nullptr, closeToken );
		}
	}
	else
	{
		ASSERT( ( openToken == '\'' ) || ( openToken == '"' ) );
		iter.SkipString( closeToken );
		if ( *iter == closeToken )
		{
			result = StoreVariableString( varNameStart.GetCurrent(), varNameEnd.GetCurrent(), 
										  openTokenPos, iter, operatorIter );
		}
		else		
		{
			Error::Error_1002_MatchingClosingTokenNotFound( openTokenForError, nullptr, closeToken );
		}
	}

	if ( result )
	{
		iter++; // skip over the end token
	}

	// StoreVariable will have emitted an error if there was one
	return result;
}

// ParseFunction
//------------------------------------------------------------------------------
bool BFFParser::ParseFunction( BFFIterator & iter )
{
	ASSERT( iter.IsAtValidFunctionNameCharacter() );

	// for variables to be used by this function
	BFFStackFrame stackFrame;

	BFFIterator functionNameStart( iter );
	iter.SkipFunctionName();
	if ( iter.IsAtEnd() )
	{
		Error::Error_1012_UnexpectedEndOfFile( iter );
		return false;
	}

	// check length
	if ( functionNameStart.GetDistTo( iter ) > MAX_FUNCTION_NAME_LENGTH )
	{
		// if it's too long, then it can't be a valid function
		Error::Error_1015_UnknownFunction( functionNameStart );
		return false;
	}

	// store function name
	AStackString<MAX_FUNCTION_NAME_LENGTH> functionName( functionNameStart.GetCurrent(), iter.GetCurrent() );
	const Function * func = Function::Find( functionName );
	if ( func == nullptr )
	{
		Error::Error_1015_UnknownFunction( functionNameStart );
		return false;
	}
	iter.SkipWhiteSpace();

	if ( func->IsUnique() && func->GetSeen() )
	{
		Error::Error_1020_FunctionCanOnlyBeInvokedOnce( functionNameStart, func );
		return false;
	}
	func->SetSeen();

	FLOG_INFO( "Function call '%s'", functionName.Get() );

	// header, or body?
	bool hasHeader = false;
	BFFIterator functionArgsStartToken( iter );
	BFFIterator functionArgsStopToken( iter );
	if ( *iter == BFF_FUNCTION_ARGS_OPEN )
	{
		// can this function accept a header?
		if ( func->AcceptsHeader() == false )
		{
			Error::Error_1021_UnexpectedHeaderForFunction( iter, func );
			return false;
		}

		// args
		if ( iter.ParseToMatchingBrace( BFF_FUNCTION_ARGS_OPEN, BFF_FUNCTION_ARGS_CLOSE ) == false )
		{
			Error::Error_1022_MissingFunctionHeaderCloseToken( functionArgsStartToken, func );
			return false;
		}
		functionArgsStopToken = iter;
		hasHeader = true;
		iter++; // skip over closing token	
		iter.SkipWhiteSpaceAndComments();
	}

	if ( func->NeedsHeader() && ( hasHeader == false ) )
	{
		Error::Error_1023_FunctionRequiresAHeader( iter, func );
		return false;
	}

	// some functions have no body
	bool hasBody = false;

	BFFIterator functionBodyStartToken( iter );
	BFFIterator functionBodyStopToken( iter );
	if ( func->NeedsBody() )
	{
		// find body
		if ( *iter != BFF_SCOPE_OPEN )
		{
			Error::Error_1024_FunctionRequiresABody( functionNameStart, func );
			return false;
		}

		if ( iter.ParseToMatchingBrace( BFF_SCOPE_OPEN, BFF_SCOPE_CLOSE ) == false )
		{
			Error::Error_1025_MissingScopeCloseToken( functionBodyStartToken, func );
			return false;
		}

		functionBodyStopToken = iter;
		iter++;
		hasBody = true;
	}

	return func->ParseFunction( functionNameStart,
								hasBody ? &functionBodyStartToken : nullptr, 
								hasBody ? &functionBodyStopToken : nullptr,
								hasHeader ? &functionArgsStartToken : nullptr,
								hasHeader ? &functionArgsStopToken : nullptr );}

// ParseUnnamedScope
//------------------------------------------------------------------------------
bool BFFParser::ParseUnnamedScope( BFFIterator & iter )
{
	// find the matching bracket
	BFFIterator scopeStart( iter );
	if ( iter.ParseToMatchingBrace( BFF_SCOPE_OPEN, BFF_SCOPE_CLOSE ) == false )
	{
		Error::Error_1025_MissingScopeCloseToken( scopeStart, nullptr );
		return false;
	}

	// create stack for scope
	BFFStackFrame stackFrame;

	// parse the scoped part
	BFFParser subParser;
	BFFIterator subIter( scopeStart );
	subIter++; // skip opening token
	subIter.SetMax( iter.GetCurrent() ); // limit to closing token
	if ( subParser.Parse( subIter ) == false )
	{
		return false;
	}

	iter++; // skip closing }

	return true;
}

// ParsePreprocessorDirective
//------------------------------------------------------------------------------
bool BFFParser::ParsePreprocessorDirective( BFFIterator & iter )
{
	const BFFIterator directiveStart( iter );

	// skip directive start token
	ASSERT( *iter == BFF_PREPROCESSOR_START );
	iter++;

	// allow whitepace before directive name
	iter.SkipWhiteSpace();

	// start of directive name
	BFFIterator directiveStartIter( iter );

	// find end of directive
	while ( iter.IsAtValidDirectiveNameCharacter() )
	{
		iter++;
	}
	BFFIterator directiveEndIter( iter );

	iter.SkipWhiteSpace();

	// determine directive
	AStackString< MAX_DIRECTIVE_NAME_LENGTH > directive( directiveStartIter.GetCurrent(), directiveEndIter.GetCurrent() );
	if ( directive == "include" )
	{
		return ParseIncludeDirective( iter );
	}
	else if ( directive == "once" )
	{
		FBuild::Get().GetDependencyGraph().SetCurrentFileAsOneUse();
		return true;
	}
	else if ( directive == "if" )
	{
		return ParseIfDirective( directiveStart, iter );
	}
	else if ( directive == "endif" )
	{
		return ParseEndIfDirective( directiveStartIter );
	}
	else if ( directive == "import" )
	{
		return ParseImportDirective( directiveStart, iter );
	}

	// unknown
	Error::Error_1030_UnknownDirective( directiveStartIter, directive );
	return false;
}

// ParseIncludeDirective
//------------------------------------------------------------------------------
bool BFFParser::ParseIncludeDirective( BFFIterator & iter )
{
	// Sanity check include depth to detect cyclic includes
	if ( s_Depth >= 128 )
	{
		Error::Error_1035_ExcessiveDepthComplexity( iter );
		return false;
	}

	// we expect a " quoted string
	if ( *iter != '"' )
	{
		Error::Error_1031_UnexpectedCharFollowingDirectiveName( iter, AStackString<>( "include" ), '"' ); 
		return false;
	}

	BFFIterator stringStart( iter );
	stringStart++; // first actual character

	// find end of string
	if ( iter.ParseToNext( '"' ) == false )
	{
		Error::Error_1012_UnexpectedEndOfFile( iter );
		return false;
	}

<<<<<<< HEAD
	// unescape and subsitute embedded variables
=======
	// unescape and substitute variables
>>>>>>> 51a956fc
	AStackString<> include;
	if ( PerformVariableSubstitutions( stringStart, iter, include ) == false )
	{
		return false;
	}

	iter++; // skip closing quote before returning

	FLOG_INFO( "Including: %s\n", include.Get() );

	// open include

	// 1) Try current directory
	const char * lastSlash = iter.GetFileName().FindLast( NATIVE_SLASH );
	lastSlash = lastSlash ? lastSlash : iter.GetFileName().FindLast( OTHER_SLASH );
	lastSlash = lastSlash ? ( lastSlash + 1 ): iter.GetFileName().Get(); // file only, truncate to empty
	AStackString<> includeToUse( iter.GetFileName().Get(), lastSlash );
	includeToUse += include;
	AStackString<> includeToUseClean;
	NodeGraph::CleanPath( includeToUse, includeToUseClean );
	FileStream f;
	if ( f.Open( includeToUseClean.Get(), FileStream::READ_ONLY ) == false )
	{
		Error::Error_1032_UnableToOpenInclude( stringStart, includeToUseClean );
		return false;
	}

	// check if include uses "once" pragma
	if ( FBuild::Get().GetDependencyGraph().IsOneUseFile( includeToUseClean ) )
	{
		// already seen, and uses #once : don't include again
		return true;
	}

	uint64_t includeTimeStamp = FileIO::GetFileLastWriteTime( includeToUseClean );

	// read content of include
	const uint32_t fileSize = (uint32_t)f.GetFileSize();
	AutoPtr< char > mem( (char *)ALLOC( fileSize + 1 ) );
	if ( f.Read( mem.Get(), fileSize ) != fileSize )
	{
		Error::Error_1033_ErrorReadingInclude( stringStart, include, Env::GetLastErr() );
		return false;
	}
	mem.Get()[ fileSize ] = '\000'; // sentinel
	BFFParser parser;
	const bool pushStackFrame = false; // include is treated as if injected at this point
	return parser.Parse( mem.Get(), fileSize, includeToUseClean.Get(), includeTimeStamp, pushStackFrame ); 
}

// ParseIfDirective
//------------------------------------------------------------------------------
bool BFFParser::ParseIfDirective( const BFFIterator & directiveStart, BFFIterator & iter )
{
	// parse out condition
	const BFFIterator conditionStart( iter );
	while ( ( iter.IsAtEnd() == false ) &&
			( *iter != '\r' ) &&
			( *iter != '\n' ) )
	{
		iter++;
	}
	const BFFIterator conditionEnd( iter );

	// Evaluate the condition
	bool result;
	if ( CheckIfCondition( conditionStart, conditionEnd, result ) == false )
	{
		return false; // CheckIfCondition will have emitted an error
	}

	if ( result )
	{
		++s_IfDepth; // Track that we're inside an if block
		return true; // continue parsing like normal
	}

	// Advance iterator past entire #if block
	size_t depth = 1; // handle nested ifs
	while ( depth > 0 )
	{
		// did we hit the end of the file?
		if ( iter.IsAtEnd() )
		{
			(void)directiveStart; // TODO: Show we're looking for matching endif to this
			Error::Error_1012_UnexpectedEndOfFile( iter ); // TODO:B better error for this?
			return false;
		}

		// find the next preprocessor directive
		iter.SkipWhiteSpace();
		if ( *iter == BFF_PREPROCESSOR_START )
		{
			iter++; // skip #
			iter.SkipWhiteSpace(); // allow whitespace between # and directive
			const BFFIterator directiveNameStart( iter );
			while ( iter.IsAtValidDirectiveNameCharacter() )
			{
				iter++;
			}
			const BFFIterator directiveNameEnd( iter );
			AStackString<> directiveName( directiveNameStart.GetCurrent(), directiveNameEnd.GetCurrent() );
			if ( directiveName == "endif" )
			{
				--depth;
			}
			else if ( directiveName == "if" )
			{
				++depth;
			}

			// continue to skip rest of line....
		}

		// skip rest of line
		while ( ( iter.IsAtEnd() == false ) &&
				( *iter != '\r' ) &&
				( *iter != '\n' ) )
		{
			iter++;
		}
	}

	return true;
}

// ParseEndIfDirective
//------------------------------------------------------------------------------
bool BFFParser::ParseEndIfDirective( const BFFIterator & directiveStart )
{
	if ( s_IfDepth == 0 )
	{
		// unexpected endif
		Error::Error_1037_EndIfWithoutIf( directiveStart );
		return false;
	}

	s_IfDepth--;
	return true;
}

// CheckIfCondition
//------------------------------------------------------------------------------
bool BFFParser::CheckIfCondition( const BFFIterator & conditionStart, const BFFIterator & conditionEnd, bool & result )
{
	// trim condition
	AStackString<> condition( conditionStart.GetCurrent(), conditionEnd.GetCurrent() );
	condition.Replace( '\t', ' ' );
	condition.Replace( " ", "" );

	result = false;

	// For now we only support trivial pre-defined expressions - TODO:B Support more complex expressions
	if ( condition == "__WINDOWS__" )
	{
		#if defined( __WINDOWS__ )
			result = true;
		#endif
		return true;
	}
	if ( condition == "__LINUX__" )
	{
		#if defined( __LINUX__ )
			result = true;
		#endif
		return true;
	}
	if ( condition == "__OSX__" )
	{
		#if defined( __OSX__ )
			result = true;
		#endif
		return true;
	}

	// We found an expression we don't understand
	Error::Error_1036_UnknownTokenInIfDirective( conditionStart );
	return false;
}

// ParseImportDirective
//------------------------------------------------------------------------------
bool BFFParser::ParseImportDirective( const BFFIterator & directiveStart, BFFIterator & iter )
{
	iter.SkipWhiteSpace();

	// make sure we haven't hit the end of the file
	if ( iter.IsAtEnd() )
	{
		Error::Error_1012_UnexpectedEndOfFile( directiveStart );
		return false;
	}

	// make sure this is a variable name
	if ( iter.IsAtValidVariableNameCharacter() == false )
	{
		Error::Error_1013_UnexpectedCharInVariableName( iter, nullptr );
		return false;
	}

	// find the end of the variable name
	const BFFIterator varNameStart( iter );
	iter.SkipVariableName();
	if ( iter.IsAtEnd() )
	{
		Error::Error_1012_UnexpectedEndOfFile( iter );
		return false;
	}
	const BFFIterator varNameEnd( iter );

	// sanity check it is a sensible length
	size_t varNameLen = varNameStart.GetDistTo( varNameEnd );
	if ( varNameLen > MAX_VARIABLE_NAME_LENGTH )
	{
		Error::Error_1014_VariableNameIsTooLong( iter, (uint32_t)varNameLen, (uint32_t)MAX_VARIABLE_NAME_LENGTH );
		return false;
	}
	AStackString<> varName( varNameStart.GetCurrent(), varNameEnd.GetCurrent() );

	// look for varName in system environment
	AStackString<> varValue;
	uint32_t varHash = 0;
	if ( FBuild::Get().ImportEnvironmentVar( varName.Get(), varValue, varHash ) == false )
	{
		Error::Error_1009_UnknownVariable( varNameStart, nullptr );
		return false;
	}

	// add the dot to variable name
	varName = ".";
	varName.Append( varNameStart.GetCurrent(), varNameLen );

	// import variable in current scope
	BFFStackFrame::SetVarString( varName, varValue );
	FLOG_INFO( "Imported <string> variable '%s' with value '%s' from system environment", varName.Get(), varValue.Get() );

	return true;
}

// StoreVariableString
//------------------------------------------------------------------------------
bool BFFParser::StoreVariableString( const char * varNameStart, const char * varNameEnd, 
									 const BFFIterator & valueStart, const BFFIterator & valueEnd,
									 const BFFIterator & operatorIter )
{
	// unescape and subsitute embedded variables
	AStackString< 2048 > value;
	if ( PerformVariableSubstitutions( valueStart, valueEnd, value ) == false )
	{
		return false;
	}

	ASSERT( varNameStart );
	ASSERT( varNameEnd );
	AStackString< MAX_VARIABLE_NAME_LENGTH > name( varNameStart, varNameEnd );

	// are we concatenating?
	const BFFVariable * varToConcat = nullptr;
	if ( *operatorIter == BFF_VARIABLE_CONCATENATION )
	{
		// find existing
		varToConcat = BFFStackFrame::GetVar( name );
		if ( varToConcat == nullptr )
		{
			Error::Error_1026_VariableNotFoundForConcatenation( operatorIter, name );
			return false;
		}

		// make sure types are compatible
		if ( varToConcat->IsString() )
		{
			// OK - can concat String to String
			AStackString< 1024 > finalValue( varToConcat->GetString() );
			finalValue += value;

			BFFStackFrame::SetVarString( name, finalValue );
			FLOG_INFO( "Appended '%s' to <String> variable '%s' with result '%s'", value.Get(), name.Get(), finalValue.Get() );
			return true;
		}
		else if ( varToConcat->IsArrayOfStrings() )
		{
			// OK - can concat String to ArrayOfStrings
			Array< AString > finalValues( varToConcat->GetArrayOfStrings().GetSize() + 1, false );
			finalValues = varToConcat->GetArrayOfStrings();
			finalValues.Append( value );

			BFFStackFrame::SetVarArrayOfStrings( name, finalValues );
			FLOG_INFO( "Appended '%s' to <ArrayOfStrings> variable '%s' with result of %i items", value.Get(), name.Get(), finalValues.GetSize() );
			return true;
		}
		else
		{
			Error::Error_1027_CannotConcatenate( operatorIter, name, varToConcat->GetType(), BFFVariable::VAR_STRING );
			return false;
		}
	}

	// handle regular assignment of string
	BFFStackFrame::SetVarString( name, value );
	FLOG_INFO( "Registered <string> variable '%s' with value '%s'", name.Get(), value.Get() );
	return true;
}

// StoreVariableArray
//------------------------------------------------------------------------------
bool BFFParser::StoreVariableArray( const char * varNameStart, const char * varNameEnd, 
									const BFFIterator & valueStart, const BFFIterator & valueEnd,
									const BFFIterator & operatorIter )
{
	ASSERT( varNameStart );
	ASSERT( varNameEnd );
	AStackString< MAX_VARIABLE_NAME_LENGTH > name( varNameStart, varNameEnd );

	Array< AString > values( 32, true );
	Array< const BFFVariable * > structValues( 32, true );

	// are we concatenating?
	if ( *operatorIter == BFF_VARIABLE_CONCATENATION )
	{
		// find existing
		const BFFVariable * var = BFFStackFrame::GetVar( name );
		if ( var == nullptr )
		{
			Error::Error_1026_VariableNotFoundForConcatenation( operatorIter, name );
			return false;
		}

		// make sure existing is an array
		if ( var->IsArrayOfStrings() )
		{
			// get values to start with
			values = var->GetArrayOfStrings();
		}
		else if ( var->IsArrayOfStructs() )
		{
			// get values to start with
			structValues = var->GetArrayOfStructs();
		}
		else
		{
			// TODO:B Improve this error to handle ArrayOfStructs case
			Error::Error_1027_CannotConcatenate( operatorIter, name, var->GetType(), BFFVariable::VAR_ARRAY_OF_STRINGS );
			return false;
		}
	}

	// Parse array of variables
	BFFIterator iter( valueStart );
	for (;;)
	{
		iter.SkipWhiteSpaceAndComments();

		// end?
		if ( iter.GetCurrent() == valueEnd.GetCurrent() )
		{
			break;
		}

		const char c = *iter;
		if ( ( c == '"' ) || ( c == '\'' ) )
		{
			// a quoted string

			// detect mistmatches
			if ( structValues.IsEmpty() == false )
			{
				// Mixed types in vector
				Error::Error_1034_OperationNotSupported( iter, 
														 BFFVariable::VAR_ARRAY_OF_STRUCTS,
														 BFFVariable::VAR_STRING,
														 operatorIter );
				return false;
			}

			// a string
			BFFIterator elementValueStart( iter );
			iter.SkipString( c );
			ASSERT( iter.GetCurrent() <= valueEnd.GetCurrent() ); // should not be in this function if string is not terminated
			elementValueStart++; // move to start of actual content
			AStackString< 2048 > elementValue;

			// unescape and subsitute embedded variables
			if ( PerformVariableSubstitutions( elementValueStart, iter, elementValue ) == false )
			{
				return false;
			}

			values.Append( elementValue );

			iter++; // pass closing quote
		}
		else if ( c == '.' )
		{
			// a variable
			BFFIterator elementStartValue( iter );
			iter++; // move to start of actual variable name
			iter.SkipVariableName();

			// get the variable
			AStackString<> varName( elementStartValue.GetCurrent(), iter.GetCurrent() );
			const BFFVariable * var = BFFStackFrame::GetVar( varName );
			if ( var == nullptr )
			{
				Error::Error_1026_VariableNotFoundForConcatenation( operatorIter, varName );
				return false;
			}

			if ( var->IsString() || var->IsArrayOfStrings() )
			{
				// dest is consistent?
				if ( structValues.IsEmpty() == false )
				{
					// inconsistency
					Error::Error_1034_OperationNotSupported( elementStartValue, 
															 BFFVariable::VAR_ARRAY_OF_STRUCTS,
															 var->GetType(),
															 operatorIter );
					return false;
				}

				if ( var->IsString() )
				{
					values.Append( var->GetString() );
				}
				else
				{
					values.Append( var->GetArrayOfStrings() );
				}
			}
			else if ( var->IsStruct() || var->IsArrayOfStructs() )
			{
				// dest is consistent?
				if ( values.IsEmpty() == false )
				{
					// inconsistency
					Error::Error_1034_OperationNotSupported( elementStartValue, 
															 BFFVariable::VAR_ARRAY_OF_STRINGS,
															 var->GetType(),
															 operatorIter );
					return false;
				}

				if ( var->IsStruct() )
				{
					structValues.Append( var );
				}
				else
				{
					structValues.Append( var->GetArrayOfStructs() );
				}
			}
			else
			{
				Error::Error_1050_PropertyMustBeOfType( iter, nullptr, name.Get(), 
														var->GetType(),
														BFFVariable::VAR_STRING,
														BFFVariable::VAR_STRUCT );
				return false;
			}
		}
		else
		{
			Error::Error_1001_MissingStringStartToken( iter, nullptr );
			return false;
		}

		iter.SkipWhiteSpaceAndComments();
		if ( *iter == ',' ) // comma seperators are optional
		{ 
			iter++; 
		}

		// continue looking for more vars...
	}

	// should only have one populated array
	ASSERT( values.IsEmpty() || structValues.IsEmpty() );

	// Register this variable
	if ( structValues.IsEmpty() == false )
	{
		// structs
		BFFStackFrame::SetVarArrayOfStructs( name, structValues );
		FLOG_INFO( "Registered <ArrayOfStructs> variable '%s' with %u elements", name.Get(), structValues.GetSize() );
	}
	else
	{
		// strings (or unknown, so default to strings)
		BFFStackFrame::SetVarArrayOfStrings( name, values );
		FLOG_INFO( "Registered <ArrayOfStrings> variable '%s' with %u elements", name.Get(), values.GetSize() );
	}

	return true;
}

// StoreVariableStruct
//------------------------------------------------------------------------------
bool BFFParser::StoreVariableStruct( const char * varNameStart, const char * varNameEnd, 
									 const BFFIterator & valueStart, const BFFIterator & valueEnd,
									 const BFFIterator & operatorIter )
{
	ASSERT( varNameStart );
	ASSERT( varNameEnd );
	AStackString< MAX_VARIABLE_NAME_LENGTH > name( varNameStart, varNameEnd );

	// are we concatenating?
	if ( *operatorIter == BFF_VARIABLE_CONCATENATION )
	{
		// concatenation of structs not supported
		Error::Error_1027_CannotConcatenate( operatorIter, name, BFFVariable::VAR_STRUCT, BFFVariable::VAR_ANY );
		return false;
	}

	// create stack frame to capture variables
	BFFStackFrame stackFrame;

	// parse all the variables in the scope
	BFFParser subParser;
	BFFIterator subIter( valueStart );
	subIter.SetMax( valueEnd.GetCurrent() ); // limit to closing token
	if ( subParser.Parse( subIter ) == false )
	{
		return false; // error will be emitted by Parse
	}

	// get variables defined in the scope
	const Array< const BFFVariable * > & structMembers = stackFrame.GetLocalVariables();

	// Register this variable
	BFFStackFrame::SetVarStruct( name, structMembers, stackFrame.GetParent() );
	FLOG_INFO( "Registered <struct> variable '%s' with %u members", name.Get(), structMembers.GetSize() );

	return true;
}


// StoreVariableBool
//------------------------------------------------------------------------------
bool BFFParser::StoreVariableBool( const char * varNameStart, const char * varNameEnd, bool value )
{
	// Register this variable
	AStackString< MAX_VARIABLE_NAME_LENGTH > name( varNameStart, varNameEnd );
	BFFStackFrame::SetVarBool( name, value );

	FLOG_INFO( "Registered <bool> variable '%s' with value '%s'", name.Get(), value ? "true" : "false" );

	return true;
}

// StoreVariableInt
//------------------------------------------------------------------------------
bool BFFParser::StoreVariableInt( const char * varNameStart, const char * varNameEnd, int value )
{
	AStackString< MAX_VARIABLE_NAME_LENGTH > name( varNameStart, varNameEnd );
	BFFStackFrame::SetVarInt( name, value );

	FLOG_INFO( "Registered <int> variable '%s' with value '%i'", name.Get(), value );

	return true;
}

// 
//------------------------------------------------------------------------------
bool BFFParser::StoreVariableToVariable( const char * varNameDstStart, const char * varNameDstEnd,
						  				 const BFFIterator & varNameSrcStart, const BFFIterator & varNameSrcEnd,
										 const BFFIterator & operatorIter )
{
	// find vars
	AStackString<> dstName( varNameDstStart, varNameDstEnd );
	AStackString<> srcName( varNameSrcStart.GetCurrent(), varNameSrcEnd.GetCurrent() );
	const BFFVariable * varDst = BFFStackFrame::GetVar( dstName );
	const BFFVariable * varSrc = BFFStackFrame::GetVar( srcName );

	// src var unknown?
	if ( varSrc == nullptr )
	{
		Error::Error_1009_UnknownVariable( varNameSrcStart, nullptr );
		return false;
	}

	const bool concat = ( *operatorIter == BFF_VARIABLE_CONCATENATION );

	// concatenation?
	if ( concat )
	{
		// can only concatenate to existing vars
		if ( varDst == nullptr )
		{
			Error::Error_1026_VariableNotFoundForConcatenation( operatorIter, dstName );
			return false;
		}
	}

	// if dst exists, types must match
	BFFVariable::VarType srcType = varSrc->GetType(); 
	BFFVariable::VarType dstType = BFFVariable::VAR_ANY; 
	if ( varDst )
	{
		dstType = varDst->GetType();
	}
	else 
	{
		ASSERT( concat == false );
		dstType = srcType;
	}

	// handle supported types

	if ( srcType != dstType )
	{
		// Mismatched - is there a supported conversion?

		// String to ArrayOfStrings
		if ( ( dstType == BFFVariable::VAR_ARRAY_OF_STRINGS ) && 
			 ( srcType == BFFVariable::VAR_STRING ) )
		{
			uint32_t num = (uint32_t)( 1 + ( concat ? varDst->GetArrayOfStrings().GetSize() : 0 ) );
			Array< AString > values( num, false );
			if ( concat )
			{
				values.Append( varDst->GetArrayOfStrings() );
			}
			values.Append( varSrc->GetString() );

			BFFStackFrame::SetVarArrayOfStrings( dstName, values );
			FLOG_INFO( "Registered <ArrayOfStrings> variable '%s' with %u elements", dstName.Get(), num );
			return true;
		}

		// Struct to ArrayOfStructs
		if ( ( dstType == BFFVariable::VAR_ARRAY_OF_STRUCTS ) && 
			 ( srcType == BFFVariable::VAR_STRUCT ) )
		{
			uint32_t num = (uint32_t)( 1 + ( concat ? varDst->GetArrayOfStructs().GetSize() : 0 ) );
			Array< const BFFVariable * > values( num, false );
			if ( concat )
			{
				values.Append( varDst->GetArrayOfStructs() );
			}
			values.Append( varSrc );

			BFFStackFrame::SetVarArrayOfStructs( dstName, values );
			FLOG_INFO( "Registered <ArrayOfStructs> variable '%s' with %u elements", dstName.Get(), num );
			return true;
		}

	}
	else
	{
		// Matching Src and Dst

		if ( srcType == BFFVariable::VAR_STRING )
		{
			AStackString< 2048 > finalValue;
			if ( concat )
			{
				finalValue = varDst->GetString();
			}
			finalValue += varSrc->GetString();

			BFFStackFrame::SetVarString( dstName, finalValue );
			FLOG_INFO( "Registered <string> variable '%s' with value '%s'", dstName.Get(), finalValue.Get() );
			return true;
		}
	
		if ( srcType == BFFVariable::VAR_ARRAY_OF_STRINGS )
		{
			if ( concat )
			{
				const unsigned int num = (unsigned int)( varSrc->GetArrayOfStrings().GetSize() + varDst->GetArrayOfStrings().GetSize() );
				Array< AString > values( num, false );
				values.Append( varDst->GetArrayOfStrings() );
				values.Append( varSrc->GetArrayOfStrings() );
				BFFStackFrame::SetVarArrayOfStrings( dstName, values );
				FLOG_INFO( "Registered <ArrayOfStrings> variable '%s' with %u elements", dstName.Get(), num );
			}
			else
			{
				BFFStackFrame::SetVarArrayOfStrings( dstName, varSrc->GetArrayOfStrings() );
				FLOG_INFO( "Registered <ArrayOfStrings> variable '%s' with %u elements", dstName.Get(), (unsigned int)varSrc->GetArrayOfStrings().GetSize() );
			}
			return true;
		}

		if ( srcType == BFFVariable::VAR_ARRAY_OF_STRUCTS )
		{
			if ( concat )
			{
				const unsigned int num = (unsigned int)( varSrc->GetArrayOfStructs().GetSize() + varDst->GetArrayOfStructs().GetSize() );
				Array< const BFFVariable * > values( num, false );
				values.Append( varDst->GetArrayOfStructs() );
				values.Append( varSrc->GetArrayOfStructs() );
				BFFStackFrame::SetVarArrayOfStructs( dstName, values );
				FLOG_INFO( "Registered <ArrayOfStructs> variable '%s' with %u elements", dstName.Get(), num );
			}
			else
			{
				BFFStackFrame::SetVarArrayOfStructs( dstName, varSrc->GetArrayOfStructs() );
				FLOG_INFO( "Registered <ArrayOfStructs> variable '%s' with %u elements", dstName.Get(), (unsigned int)varSrc->GetArrayOfStructs().GetSize() );
			}
			return true;
		}

		if ( srcType == BFFVariable::VAR_INT )
		{
			int newVal( varSrc->GetInt() );
			if ( concat )
			{
				newVal += varDst->GetInt();
			}
			return StoreVariableInt( varNameDstStart, varNameDstEnd, newVal );
		}

		if ( srcType == BFFVariable::VAR_BOOL )
		{
			// only assignment is supported
			if ( concat == false )
			{
				return StoreVariableBool( varNameDstStart, varNameDstEnd, varSrc->GetBool() );
			}
		}

		if ( srcType == BFFVariable::VAR_STRUCT )
		{
			const Array< const BFFVariable * > & srcMembers = varSrc->GetStructMembers();
			if ( concat )
			{
				BFFVariable *const newVar = BFFStackFrame::ConcatVars( dstName, varSrc, varDst );
				FLOG_INFO( "Registered <struct> variable '%s' with %u members", dstName.Get(), newVar->GetStructMembers().GetSize() );
			}
			else
			{
				// Register this variable
				BFFStackFrame::SetVarStruct( dstName, srcMembers );
				FLOG_INFO( "Registered <struct> variable '%s' with %u members", dstName.Get(), srcMembers.GetSize() );
			}
			return true;
		}
	}

	Error::Error_1034_OperationNotSupported( varNameSrcStart, 
											 varDst ? varDst->GetType() : varSrc->GetType(),
											 varSrc->GetType(),
											 operatorIter );
	return false;
}

// PerformVariableSubstitutions
//------------------------------------------------------------------------------
/*static*/ bool BFFParser::PerformVariableSubstitutions( const BFFIterator & startIter,
											  const BFFIterator & endIter,
											  AString & value )
{
	AStackString< 4096 > output;

	BFFIterator src( startIter );
	BFFIterator end( endIter );

	while ( src < end )
	{
		switch ( *src )
		{
			case '^':
			{
				src++; // skip escape char
				if ( src < end )
				{
					output += *src; // append escaped character
				}
				break;
			}
			case '$':
			{
				BFFIterator firstToken( src );
				src++; // skip opening $

				// find matching $
				BFFIterator startName( src );
				const char * endName = nullptr;
				while ( src < end )
				{
					if ( *src == '$' )
					{
						endName = src.GetCurrent();
						break;
					}
					src++;
				}
				if ( ( endName == nullptr ) ||
					 ( ( endName - startName.GetCurrent() ) < 1 ) )
				{
					Error::Error_1028_MissingVariableSubstitutionEnd( firstToken );
					return false; 
				}
				AStackString< MAX_VARIABLE_NAME_LENGTH > varName( startName.GetCurrent(), endName );
				const BFFVariable * var = BFFStackFrame::GetVarAny( varName );
				if ( var == nullptr )
				{
					Error::Error_1009_UnknownVariable( startName, nullptr );
					return false; 
				}
				if ( var->IsString() == false )
				{
					Error::Error_1029_VariableForSubstitutionIsNotAString( startName, varName, var->GetType() );
					return false; 
				}
				output += var->GetString();
				break;
			}
			default:
			{
				output += *src;
				break;
			}
		}
		src++;
	}

	value = output;
	return true;
}

//------------------------------------------------------------------------------<|MERGE_RESOLUTION|>--- conflicted
+++ resolved
@@ -636,11 +636,7 @@
 		return false;
 	}
 
-<<<<<<< HEAD
-	// unescape and subsitute embedded variables
-=======
 	// unescape and substitute variables
->>>>>>> 51a956fc
 	AStackString<> include;
 	if ( PerformVariableSubstitutions( stringStart, iter, include ) == false )
 	{

// BFFVariable
//------------------------------------------------------------------------------

// Includes
//------------------------------------------------------------------------------
#include "BFFVariable.h"
#include "Tools/FBuild/FBuildCore/Error.h"
#include "Tools/FBuild/FBuildCore/FLog.h"

#include "Core/Mem/Mem.h"

// Static Data
//------------------------------------------------------------------------------
/*static*/ const char * BFFVariable::s_TypeNames[] =
{
    "Any",
    "String",
    "Bool",
    "ArrayOfStrings",
    "Int",
    "Struct",
    "ArrayOfStructs"
};

// CONSTRUCTOR
//------------------------------------------------------------------------------
BFFVariable::BFFVariable( const AString & name, VarType type )
    : m_Name( name )
    , m_Type( type )
{
}

// CONSTRUCTOR (copy)
//------------------------------------------------------------------------------
BFFVariable::BFFVariable( const BFFVariable & other )
    : m_Name( other.m_Name )
    , m_Type( other.m_Type )
{
    switch( m_Type )
    {
        case VAR_ANY:               ASSERT( false ); break;
        case VAR_STRING:            SetValueString( other.GetString() ); break;
        case VAR_BOOL:              SetValueBool( other.GetBool() ); break;
        case VAR_ARRAY_OF_STRINGS:  SetValueArrayOfStrings( other.GetArrayOfStrings() ); break;
        case VAR_INT:               SetValueInt( other.GetInt() ); break;
        case VAR_STRUCT:            SetValueStruct( other.GetStructMembers() ); break;
        case VAR_ARRAY_OF_STRUCTS:  SetValueArrayOfStructs( other.GetArrayOfStructs() ); break;
        case MAX_VAR_TYPES: ASSERT( false ); break;
    }
}

// CONSTRUCTOR
//------------------------------------------------------------------------------
BFFVariable::BFFVariable( const AString & name, const AString & value )
    : m_Name( name )
    , m_Type( VAR_STRING )
    , m_StringValue( value )
{
}

// CONSTRUCTOR
//------------------------------------------------------------------------------
BFFVariable::BFFVariable( const AString & name, bool value )
    : m_Name( name )
    , m_Type( VAR_BOOL )
    , m_BoolValue( value )
{
}

// CONSTRUCTOR
//------------------------------------------------------------------------------
BFFVariable::BFFVariable( const AString & name, const Array< AString > & values )
    : m_Name( name )
    , m_Type( VAR_ARRAY_OF_STRINGS )
    , m_ArrayValues( values )
{
}

// CONSTRUCTOR
//------------------------------------------------------------------------------
BFFVariable::BFFVariable( const AString & name, int32_t i )
    : m_Name( name )
    , m_Type( VAR_INT )
    , m_IntValue( i )
{
}

// CONSTRUCTOR
//------------------------------------------------------------------------------
BFFVariable::BFFVariable( const AString & name, const Array< const BFFVariable * > & values )
    : m_Name( name )
    , m_Type( VAR_STRUCT )
    , m_SubVariables( values.GetSize(), true )
{
    SetValueStruct( values );
}

// CONSTRUCTOR (&&)
//------------------------------------------------------------------------------
BFFVariable::BFFVariable( const AString & name,
                          Array<BFFVariable *> && values )
    : m_Name( name )
    , m_Type( VAR_STRUCT )
    , m_SubVariables( Move( values ) )
{
}

// CONSTRUCTOR
//------------------------------------------------------------------------------
BFFVariable::BFFVariable( const AString & name,
                          const Array< const BFFVariable * > & structs,
                          VarType type ) // type for disambiguation
    : m_Name( name )
    , m_Type( VAR_ARRAY_OF_STRUCTS )
    , m_SubVariables( structs.GetSize(), true )
{
    // type for disambiguation only - sanity check it's the right type
    ASSERT( type == VAR_ARRAY_OF_STRUCTS ); (void)type;

    SetValueArrayOfStructs( structs );
}

// DESTRUCTOR
//------------------------------------------------------------------------------
BFFVariable::~BFFVariable()
{
    // clean up sub variables
    for ( BFFVariable * var : m_SubVariables )
    {
        FDELETE var;
    }
}

// SetValueString
//------------------------------------------------------------------------------
void BFFVariable::SetValueString( const AString & value )
{
    ASSERT( 0 == m_FreezeCount );
    m_Type = VAR_STRING;
    m_StringValue = value;
}

// SetValueBool
//------------------------------------------------------------------------------
void BFFVariable::SetValueBool( bool value )
{
    ASSERT( 0 == m_FreezeCount );
    m_Type = VAR_BOOL;
    m_BoolValue = value;
}

// SetValueArrayOfStrings
//------------------------------------------------------------------------------
void BFFVariable::SetValueArrayOfStrings( const Array< AString > & values )
{
    ASSERT( 0 == m_FreezeCount );
    m_Type = VAR_ARRAY_OF_STRINGS;
    m_ArrayValues = values;
}

// SetValueInt
//------------------------------------------------------------------------------
void BFFVariable::SetValueInt( int i )
{
    ASSERT( 0 == m_FreezeCount );
    m_Type = VAR_INT;
    m_IntValue = i;
}

// SetValueStruct
//------------------------------------------------------------------------------
void BFFVariable::SetValueStruct( const Array< const BFFVariable * > & values )
{
    ASSERT( 0 == m_FreezeCount );

    // build list of new members, but don't touch old ones yet to gracefully
    // handle self-assignment
    Array< BFFVariable * > newVars( values.GetSize(), false );

    m_Type = VAR_STRUCT;
    for ( const BFFVariable * var : values )
    {
        newVars.Append( FNEW( BFFVariable( *var ) ) );
    }

    // free old members
    for ( BFFVariable * var : m_SubVariables )
    {
        FDELETE var;
    }

    // swap
    m_SubVariables.Swap( newVars );
}

// SetValueStruct
//------------------------------------------------------------------------------
void BFFVariable::SetValueStruct( Array<BFFVariable *> && values )
{
    ASSERT( 0 == m_FreezeCount );

    // Take a copy of the old pointers
    Array<BFFVariable *> oldVars;
    oldVars.Swap( m_SubVariables );

    // Take ownership of new variables
    m_SubVariables = Move( values );

    // Free old variables
    for ( BFFVariable * var : oldVars )
    {
        FDELETE var;
    }
}

// SetValueArrayOfStructs
//------------------------------------------------------------------------------
void BFFVariable::SetValueArrayOfStructs( const Array< const BFFVariable * > & values )
{
    ASSERT( 0 == m_FreezeCount );

    // build list of new members, but don't touch old ones yet to gracefully
    // handle self-assignment
    Array< BFFVariable * > newVars( values.GetSize(), false );

    m_Type = VAR_ARRAY_OF_STRUCTS;
    for ( const BFFVariable * var : values)
    {
        newVars.Append( FNEW( BFFVariable( *var ) ) );
    }

    // free old members
    for ( BFFVariable * var : m_SubVariables )
    {
        FDELETE var;
    }

    m_SubVariables.Swap( newVars );
}

// GetMemberByName
//------------------------------------------------------------------------------
/*static*/ const BFFVariable ** BFFVariable::GetMemberByName( const AString & name, const Array< const BFFVariable * > & members )
{
    ASSERT( !name.IsEmpty() );

    for ( const BFFVariable ** it = members.Begin(); it != members.End(); ++it )
    {
        if ( (*it)->GetName() == name )
        {
            return it;
        }
    }

    return nullptr;
}

// ConcatVarsRecurse
//------------------------------------------------------------------------------
BFFVariable * BFFVariable::ConcatVarsRecurse( const AString & dstName, const BFFVariable & other, const BFFToken * operatorIter ) const
{
    const BFFVariable * const varDst = this;
    const BFFVariable * const varSrc = &other;

    const VarType dstType = m_Type;
    const VarType srcType = other.m_Type;

    // handle supported types

    if ( srcType != dstType )
    {
        // Mismatched - is there a supported conversion?

        const bool dstIsEmpty = ( varDst == nullptr ) ||
                                ( ( dstType == BFFVariable::VAR_ARRAY_OF_STRINGS ) && varDst->GetArrayOfStrings().IsEmpty() ) ||
                                ( ( dstType == BFFVariable::VAR_ARRAY_OF_STRUCTS ) && varDst->GetArrayOfStructs().IsEmpty() );
        const bool srcIsEmpty = ( ( srcType == BFFVariable::VAR_ARRAY_OF_STRINGS ) && varSrc->GetArrayOfStrings().IsEmpty() ) ||
                                ( ( srcType == BFFVariable::VAR_ARRAY_OF_STRUCTS ) && varSrc->GetArrayOfStructs().IsEmpty() );

        // String to ArrayOfStrings or empty array
        if ( ( ( dstType == BFFVariable::VAR_ARRAY_OF_STRINGS ) || dstIsEmpty ) &&
             ( srcType == BFFVariable::VAR_STRING ) )
        {
<<<<<<< HEAD
            const uint32_t num = (uint32_t)( 1 + varDst->GetArrayOfStrings().GetSize() );
=======
>>>>>>> e8407b79
            StackArray<AString> values;
            values.SetCapacity( varDst->GetArrayOfStrings().GetSize() + 1 );
            if ( !dstIsEmpty )
            {
                values.Append( varDst->GetArrayOfStrings() );
            }
            values.Append( varSrc->GetString() );
            BFFVariable *result = FNEW(BFFVariable(dstName, values));
            return result;
        }
        // Struct to ArrayOfStructs or empty array concatenation
        if ( ( ( dstType == BFFVariable::VAR_ARRAY_OF_STRUCTS ) || dstIsEmpty ) &&
             ( srcType == BFFVariable::VAR_STRUCT ) )
        {
<<<<<<< HEAD
            const uint32_t num = (uint32_t)( 1 + varDst->GetArrayOfStructs().GetSize() );
=======
            const uint32_t num = (uint32_t)( 1 + ( !dstIsEmpty ? varDst->GetArrayOfStructs().GetSize() : 0 ) );
>>>>>>> e8407b79
            StackArray<const BFFVariable *> values;
            values.SetCapacity( num );
            if ( !dstIsEmpty )
            {
                values.Append( varDst->GetArrayOfStructs() );
            }
            values.Append( varSrc );

            BFFVariable *result = FNEW( BFFVariable( dstName, values, VAR_ARRAY_OF_STRUCTS ) );
            return result;
        }

        // Empty array to Array of any type or vice-versa
        if ( ( ( ( dstType == BFFVariable::VAR_ARRAY_OF_STRUCTS ) || ( dstType == BFFVariable::VAR_ARRAY_OF_STRINGS ) ) && srcIsEmpty ) ||
             ( ( ( srcType == BFFVariable::VAR_ARRAY_OF_STRUCTS ) || ( srcType == BFFVariable::VAR_ARRAY_OF_STRINGS ) ) && dstIsEmpty ) )
        {
            const BFFVariable * src = srcIsEmpty ? varDst : varSrc;
            BFFVariable * result = FNEW( BFFVariable( dstName, src->m_Type ) );
            if ( src->m_Type == BFFVariable::VAR_ARRAY_OF_STRINGS )
            {
                result->SetValueArrayOfStrings( src->GetArrayOfStrings() );
            }
            else
            {
                result->SetValueArrayOfStructs( src->GetArrayOfStructs() );
            }
            return result;
        }

        // Incompatible types
        Error::Error_1034_OperationNotSupported( operatorIter, // TODO:C we don't have access to the rhsIterator so we use the operator
                                                 varDst->GetType(),
                                                 varSrc->GetType(),
                                                 operatorIter );
        return nullptr;
    }
    else
    {
        // Matching Src and Dst

        if ( srcType == BFFVariable::VAR_STRING )
        {
            AStackString< 2048 > finalValue;
            finalValue = varDst->GetString();
            finalValue += varSrc->GetString();

            BFFVariable *result = FNEW( BFFVariable( dstName, finalValue ) );
            return result;
        }

        if ( srcType == BFFVariable::VAR_ARRAY_OF_STRINGS )
        {
            const unsigned int num = (unsigned int)( varSrc->GetArrayOfStrings().GetSize() + varDst->GetArrayOfStrings().GetSize() );
            StackArray<AString> values;
            values.SetCapacity( num );
            values.Append( varDst->GetArrayOfStrings() );
            values.Append( varSrc->GetArrayOfStrings() );

            BFFVariable *result = FNEW( BFFVariable( dstName, values ) );
            return result;
        }

        if ( srcType == BFFVariable::VAR_ARRAY_OF_STRUCTS )
        {
            const unsigned int num = (unsigned int)( varSrc->GetArrayOfStructs().GetSize() + varDst->GetArrayOfStructs().GetSize() );
            StackArray<const BFFVariable *> values;
            values.SetCapacity( num );
            values.Append( varDst->GetArrayOfStructs() );
            values.Append( varSrc->GetArrayOfStructs() );

            BFFVariable * result = FNEW(BFFVariable( dstName, values, VAR_ARRAY_OF_STRUCTS ) );
            return result;
        }

        if ( srcType == BFFVariable::VAR_INT )
        {
            int newVal( varSrc->GetInt() );
            newVal += varDst->GetInt();

            BFFVariable * result = FNEW( BFFVariable( dstName, newVal ) );
            return result;
        }

        if ( srcType == BFFVariable::VAR_BOOL )
        {
            // Assume + <=> OR
            bool newVal( varSrc->GetBool() );
            newVal |= varDst->GetBool();

            BFFVariable * result = FNEW( BFFVariable( dstName, newVal ) );
            return result;
        }

        if ( srcType == BFFVariable::VAR_STRUCT )
        {
            const Array< const BFFVariable * > & srcMembers = varSrc->GetStructMembers();
            const Array< const BFFVariable * > & dstMembers = varDst->GetStructMembers();

            BFFVariable * const result = FNEW( BFFVariable( dstName, BFFVariable::VAR_STRUCT ) );
            result->m_SubVariables.SetCapacity( srcMembers.GetSize() + dstMembers.GetSize() );
            Array< BFFVariable * > & allMembers = result->m_SubVariables;

            // keep original (dst) members where member is only present in original (dst)
            // or concatenate recursively members where the name exists in both
            for ( const BFFVariable ** it = dstMembers.Begin(); it != dstMembers.End(); ++it )
            {
                const BFFVariable * const * it2 = GetMemberByName( (*it)->GetName(), srcMembers );

                BFFVariable * newVar;
                if ( it2 )
                {
                    newVar = (*it)->ConcatVarsRecurse( (*it)->GetName(), **it2, operatorIter );
                    if ( newVar == nullptr )
                    {
                        FDELETE result;
                        return nullptr; // ConcatVarsRecurse will have emitted an error
                    }
                }
                else
                {
                    newVar = FNEW( BFFVariable( **it ) );
                }

                allMembers.Append( newVar );
            }

            // and add members only present in the src
            for ( const BFFVariable ** it = srcMembers.Begin(); it != srcMembers.End(); ++it )
            {
                const BFFVariable * const * it2 = GetMemberByName( (*it)->GetName(), result->GetStructMembers() );
                if ( nullptr == it2 )
                {
                    BFFVariable *const newVar = FNEW( BFFVariable( **it ) );
                    allMembers.Append( newVar );
                }
            }

            return result;
        }
    }

    ASSERT( false ); // Should never get here
    return nullptr;
}

//------------------------------------------------------------------------------<|MERGE_RESOLUTION|>--- conflicted
+++ resolved
@@ -281,10 +281,6 @@
         if ( ( ( dstType == BFFVariable::VAR_ARRAY_OF_STRINGS ) || dstIsEmpty ) &&
              ( srcType == BFFVariable::VAR_STRING ) )
         {
-<<<<<<< HEAD
-            const uint32_t num = (uint32_t)( 1 + varDst->GetArrayOfStrings().GetSize() );
-=======
->>>>>>> e8407b79
             StackArray<AString> values;
             values.SetCapacity( varDst->GetArrayOfStrings().GetSize() + 1 );
             if ( !dstIsEmpty )
@@ -299,11 +295,7 @@
         if ( ( ( dstType == BFFVariable::VAR_ARRAY_OF_STRUCTS ) || dstIsEmpty ) &&
              ( srcType == BFFVariable::VAR_STRUCT ) )
         {
-<<<<<<< HEAD
-            const uint32_t num = (uint32_t)( 1 + varDst->GetArrayOfStructs().GetSize() );
-=======
             const uint32_t num = (uint32_t)( 1 + ( !dstIsEmpty ? varDst->GetArrayOfStructs().GetSize() : 0 ) );
->>>>>>> e8407b79
             StackArray<const BFFVariable *> values;
             values.SetCapacity( num );
             if ( !dstIsEmpty )

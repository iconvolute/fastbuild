// FBuildVersion.h
//------------------------------------------------------------------------------
#pragma once

// Defines
//------------------------------------------------------------------------------
<<<<<<< HEAD
#define FBUILD_VERSION_STRING "v0.94"
=======
#define FBUILD_VERSION_STRING "v0.95"
>>>>>>> b693b4d1
#if defined( __WINDOWS__ )
    #ifdef WIN64
        #define FBUILD_VERSION_PLATFORM "x64"
    #else
        #define FBUILD_VERSION_PLATFORM "x86"
    #endif
#elif defined( __APPLE__ ) || defined( __LINUX__ )
    #ifdef __x86_64__
        #define FBUILD_VERSION_PLATFORM "x64"
    #else
        #define FBUILD_VERSION_PLATFORM "x86"
    #endif
#else
    #error Unknown platform
#endif

//------------------------------------------------------------------------------<|MERGE_RESOLUTION|>--- conflicted
+++ resolved
@@ -4,11 +4,7 @@
 
 // Defines
 //------------------------------------------------------------------------------
-<<<<<<< HEAD
-#define FBUILD_VERSION_STRING "v0.94"
-=======
 #define FBUILD_VERSION_STRING "v0.95"
->>>>>>> b693b4d1
 #if defined( __WINDOWS__ )
     #ifdef WIN64
         #define FBUILD_VERSION_PLATFORM "x64"

--- conflicted
+++ resolved
@@ -30,13 +30,8 @@
     {
         const Dependency & dep = deps[ i ];
 
-<<<<<<< HEAD
-        // Nodes are saved by index to simplify deserialization
-        const uint32_t index = dep.GetNode()->GetIndex();
-=======
         // Save index of node we depend on
         const uint32_t index = dep.GetNode()->GetBuildPassTag();
->>>>>>> e8407b79
         stream.Write( index );
 
         // Save stamp
@@ -57,14 +52,11 @@
 
     uint32_t numDeps;
     VERIFY( stream.Read( numDeps ) );
-<<<<<<< HEAD
-=======
     if ( numDeps == 0 )
     {
         return;
     }
     
->>>>>>> e8407b79
     SetCapacity( numDeps );
     for ( uint32_t i=0; i<numDeps; ++i )
     {
@@ -83,8 +75,6 @@
         // Read weak flag
         bool isWeak( false );
         VERIFY( stream.Read( isWeak ) );
-<<<<<<< HEAD
-=======
 
         // Recombine dependency info
         Add( node, stamp, isWeak );
@@ -121,17 +111,13 @@
             INPLACE_NEW ( newPos++ ) Dependency( *oldPos++ );
         }
         newList->m_Size = static_cast<uint32_t>(numDeps);
->>>>>>> e8407b79
 
         // Free old list
         FREE( m_DependencyList ); // NOTE: Skipping destruction of POD Dependency
     }
-<<<<<<< HEAD
-=======
 
     // Keep new list
     m_DependencyList = newList;
->>>>>>> e8407b79
 }
 
 //------------------------------------------------------------------------------
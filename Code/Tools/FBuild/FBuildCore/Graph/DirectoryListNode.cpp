// DirectoryListNode.cpp
//------------------------------------------------------------------------------

// Includes
//------------------------------------------------------------------------------
#include "DirectoryListNode.h"

#include "Tools/FBuild/FBuildCore/FBuild.h"
#include "Tools/FBuild/FBuildCore/FLog.h"
#include "Tools/FBuild/FBuildCore/Graph/NodeGraph.h"

// Core
#include "Core/FileIO/FileIO.h"
#include "Core/FileIO/MemoryStream.h"
#include "Core/FileIO/PathUtils.h"
#include "Core/Math/xxHash.h"
#include "Core/Profile/Profile.h"
#include "Core/Strings/AStackString.h"

// Reflection
//------------------------------------------------------------------------------
REFLECT_NODE_BEGIN( DirectoryListNode, Node, MetaNone() )
    REFLECT( m_Path,                    "Path",             MetaHidden() )
    REFLECT_ARRAY( m_Patterns,          "Patterns",         MetaHidden() )
    REFLECT_ARRAY( m_ExcludePaths,      "ExcludePaths",     MetaHidden() )
    REFLECT_ARRAY( m_FilesToExclude,    "FilesToExclude",   MetaHidden() )
    REFLECT_ARRAY( m_ExcludePatterns,   "ExcludePatterns",  MetaHidden() )
    REFLECT( m_Recursive,               "Recursive",        MetaHidden() )
    REFLECT( m_IncludeReadOnlyStatusInHash, "IncludeReadOnlyStatusInHash", MetaHidden() )
    REFLECT( m_IncludeDirs,             "IncludeDirs",      MetaHidden() )
REFLECT_END( DirectoryListNode )

// DirectoryListNodeGetFilesHelper
//------------------------------------------------------------------------------
class DirectoryListNodeGetFilesHelper : public GetFilesHelper
{
public:
    //--------------------------------------------------------------------------
    DirectoryListNodeGetFilesHelper( const Array<AString> & patterns,
                                     const Array<AString> & excludePaths,
                                     const Array<AString> & filesToExclude,
                                     const Array<AString> & excludePatterns,
<<<<<<< HEAD
                                     bool recurse )
=======
                                     bool recurse,
                                     bool includeDirs )
>>>>>>> 37ca4387
        : GetFilesHelper( patterns )
        , m_ExcludePaths( excludePaths )
        , m_FilesToExclude( filesToExclude )
        , m_ExcludePatterns( excludePatterns )
<<<<<<< HEAD
=======
        , m_IncludeDirs( includeDirs )
>>>>>>> 37ca4387
    {
        m_Recurse = recurse;
    }

    //--------------------------------------------------------------------------
    virtual bool OnDirectory( const AString & path ) override
    {
<<<<<<< HEAD
=======
        if ( m_IncludeDirs )
        {
            m_Directories.EmplaceBack( path );
        }

>>>>>>> 37ca4387
        if ( m_Recurse == false )
        {
            return false;
        }

        // Filter excluded paths
        for ( const AString & excludedPath : m_ExcludePaths )
        {
            if ( PathUtils::PathBeginsWith( path, excludedPath ) )
            {
                return false; // Don't recurse into dir
            }
        }

        return true; // Recurse into directory
    }

    //--------------------------------------------------------------------------
    virtual void OnFile( FileIO::FileInfo && info ) override
    {
        // filter excluded files
        for ( const AString & fileToExclude : m_FilesToExclude )
        {
            if ( PathUtils::PathEndsWithFile( info.m_Name, fileToExclude ) )
            {
                return; // Exclude
            }
        }

        // Filter excluded patterns
        for ( const AString & excludePattern : m_ExcludePatterns )
        {
            if ( PathUtils::IsWildcardMatch( excludePattern.Get(), info.m_Name.Get() ) )
            {
                return; // Exclude
            }
        }

        // Keep file info
        m_Files.EmplaceBack( Move( info ) );
    }

<<<<<<< HEAD
=======
    Array<AString>& GetDirectories() { return m_Directories; }

>>>>>>> 37ca4387
    DirectoryListNodeGetFilesHelper& operator =(DirectoryListNodeGetFilesHelper&) = delete;
protected:
    const Array<AString> & m_ExcludePaths;
    const Array<AString> & m_FilesToExclude;
    const Array<AString> & m_ExcludePatterns;
<<<<<<< HEAD
=======
    const bool m_IncludeDirs;
    Array<AString> m_Directories;
>>>>>>> 37ca4387
};

// CONSTRUCTOR
//------------------------------------------------------------------------------
DirectoryListNode::DirectoryListNode()
    : Node( Node::DIRECTORY_LIST_NODE )
<<<<<<< HEAD
    , m_Recursive( true )
    , m_IncludeReadOnlyStatusInHash( false )
=======
>>>>>>> 37ca4387
{
    m_ControlFlags = Node::FLAG_ALWAYS_BUILD;
    m_LastBuildTimeMs = 100;
}

// Initialize
//------------------------------------------------------------------------------
/*virtual*/ bool DirectoryListNode::Initialize( NodeGraph & /*nodeGraph*/, const BFFToken * /*iter*/, const Function * /*function*/ )
{
    #if defined( ASSERTS_ENABLED )
        // ensure name is correctly formatted
        AStackString<> expectedName;
        FormatName( m_Path,
                    &m_Patterns,
                    m_Recursive,
                    m_IncludeReadOnlyStatusInHash,
                    m_IncludeDirs,
                    m_ExcludePaths,
                    m_FilesToExclude,
                    m_ExcludePatterns,
                    expectedName );
        ASSERT( m_Name == expectedName );

        // paths must have trailing slash
        ASSERT( m_Path.EndsWith( NATIVE_SLASH ) );

        // make sure exclusion path has trailing slash if provided
        for ( const AString & excludePath : m_ExcludePaths )
        {
            ASSERT( excludePath.EndsWith( NATIVE_SLASH ) );
        }
    #endif

    return true;
}

// DESTRUCTOR
//------------------------------------------------------------------------------
DirectoryListNode::~DirectoryListNode() = default;

// FormatName
//------------------------------------------------------------------------------
/*static*/ void DirectoryListNode::FormatName( const AString & path,
                                               const Array< AString > * patterns,
                                               bool recursive,
                                               bool includeReadOnlyFlagInHash,
                                               bool includeDirs,
                                               const Array< AString > & excludePaths,
                                               const Array< AString > & excludeFiles,
                                               const Array< AString > & excludePatterns,
                                               AString & result )
{
    ASSERT( path.EndsWith( NATIVE_SLASH ) );

    // Path and pattern
    result = path;
    result += '|';
    if ( patterns )
    {
        result.AppendList( *patterns, '<' );
        result += '|';
    }

    // Additional flags
    if ( recursive )
    {
        result += 'r'; // Recursive
    }
    if ( includeReadOnlyFlagInHash )
    {
        result += 'w'; // Writable flag included in hash
    }
    if ( includeDirs )
    {
        result += 'd'; // Directories included in result
    }

    // Excluded paths
    if ( !excludeFiles.IsEmpty() )
    {
        result += "|ePaths=";
        result.AppendList( excludePaths, '<' );
    }

    // Excluded files
    if ( !excludeFiles.IsEmpty() )
    {
        result += "|eFiles=";
        result.AppendList( excludeFiles, '<' );
    }

    // Excluded patterns
    if ( !excludePatterns.IsEmpty() )
    {
        result += "|ePatterns=";
        result.AppendList( excludePatterns, '<' );
    }
}

// DoBuild
//------------------------------------------------------------------------------
/*virtual*/ Node::BuildResult DirectoryListNode::DoBuild( Job * /*job*/ )
{
    // NOTE: The DirectoryListNode makes no assumptions about whether no files
    // is an error or not.  That's up to the dependent nodes to decide.

    {
        // Get the list of files, filtered in various ways
        DirectoryListNodeGetFilesHelper helper( m_Patterns,
                                                m_ExcludePaths,
                                                m_FilesToExclude,
                                                m_ExcludePatterns,
<<<<<<< HEAD
                                                m_Recursive );
=======
                                                m_Recursive,
                                                m_IncludeDirs );
>>>>>>> 37ca4387
        FileIO::GetFiles( m_Path, helper );

        // Transfer ownership of filtered list
        m_Files = Move( helper.GetFiles() );
<<<<<<< HEAD
=======
        m_Directories = Move( helper.GetDirectories() );
>>>>>>> 37ca4387
    }

    MakePrettyName();

    if ( FLog::ShowVerbose() )
    {
        AStackString<> buffer;
        buffer.AppendFormat( "Dir: '%s' (%zu files)\n",
                             m_Name.Get(),
                             m_Files.GetSize() );
        for ( const FileIO::FileInfo & file : m_Files )
        {
            buffer.AppendFormat( " - %s\n", file.m_Name.Get() );
        }
        if ( m_IncludeDirs )
        {
            buffer.AppendFormat( "Dir: '%s' (%zu dirs)\n",
                                 m_Name.Get(),
                                 m_Directories.GetSize() );
            for ( const AString & dir : m_Directories )
            {
                buffer.AppendFormat( " - %s\n", dir.Get() );
            }
        }
        FLOG_VERBOSE( "%s", buffer.Get() );
    }

    // Hash the directory listing to represent the discovered files
    if ( m_Files.IsEmpty() && m_Directories.IsEmpty() )
    {
        m_Stamp = 1; // Non-zero
    }
    else
    {
        MemoryStream ms;
        for ( const FileIO::FileInfo & file : m_Files )
        {
            // Include filenames, so additions and removals will change the hash
            ms.WriteBuffer( file.m_Name.Get(), file.m_Name.GetLength() );

            // Include read-only status if desired
            if ( m_IncludeReadOnlyStatusInHash )
            {
                ms.Write( file.IsReadOnly() );
            }
        }
        for ( const AString & dir : m_Directories )
        {
            // additions and removals will change the hash
            ms.WriteBuffer( dir.Get(), dir.GetLength() );
        }
        m_Stamp = xxHash3::Calc64( ms.GetData(), ms.GetSize() );
    }

    return NODE_RESULT_OK;
}

// MakePrettyName
//------------------------------------------------------------------------------
void DirectoryListNode::MakePrettyName()
{
    AStackString<> prettyName( m_Path );
    if (m_Recursive)
    {
        prettyName += " (recursive)";
    }
    if ( m_IncludeReadOnlyStatusInHash )
    {
        prettyName += " (incROStatus)";
    }
    if ( m_IncludeDirs )
    {
        prettyName += " (incDirs)";
    }

    const size_t numFiles = m_Files.GetSize();
    prettyName.AppendFormat( ", files: %zu ", numFiles );

    m_PrettyName = prettyName;
}

//------------------------------------------------------------------------------<|MERGE_RESOLUTION|>--- conflicted
+++ resolved
@@ -40,20 +40,13 @@
                                      const Array<AString> & excludePaths,
                                      const Array<AString> & filesToExclude,
                                      const Array<AString> & excludePatterns,
-<<<<<<< HEAD
-                                     bool recurse )
-=======
                                      bool recurse,
                                      bool includeDirs )
->>>>>>> 37ca4387
         : GetFilesHelper( patterns )
         , m_ExcludePaths( excludePaths )
         , m_FilesToExclude( filesToExclude )
         , m_ExcludePatterns( excludePatterns )
-<<<<<<< HEAD
-=======
         , m_IncludeDirs( includeDirs )
->>>>>>> 37ca4387
     {
         m_Recurse = recurse;
     }
@@ -61,14 +54,11 @@
     //--------------------------------------------------------------------------
     virtual bool OnDirectory( const AString & path ) override
     {
-<<<<<<< HEAD
-=======
         if ( m_IncludeDirs )
         {
             m_Directories.EmplaceBack( path );
         }
 
->>>>>>> 37ca4387
         if ( m_Recurse == false )
         {
             return false;
@@ -111,32 +101,21 @@
         m_Files.EmplaceBack( Move( info ) );
     }
 
-<<<<<<< HEAD
-=======
     Array<AString>& GetDirectories() { return m_Directories; }
 
->>>>>>> 37ca4387
     DirectoryListNodeGetFilesHelper& operator =(DirectoryListNodeGetFilesHelper&) = delete;
 protected:
     const Array<AString> & m_ExcludePaths;
     const Array<AString> & m_FilesToExclude;
     const Array<AString> & m_ExcludePatterns;
-<<<<<<< HEAD
-=======
     const bool m_IncludeDirs;
     Array<AString> m_Directories;
->>>>>>> 37ca4387
 };
 
 // CONSTRUCTOR
 //------------------------------------------------------------------------------
 DirectoryListNode::DirectoryListNode()
     : Node( Node::DIRECTORY_LIST_NODE )
-<<<<<<< HEAD
-    , m_Recursive( true )
-    , m_IncludeReadOnlyStatusInHash( false )
-=======
->>>>>>> 37ca4387
 {
     m_ControlFlags = Node::FLAG_ALWAYS_BUILD;
     m_LastBuildTimeMs = 100;
@@ -249,20 +228,13 @@
                                                 m_ExcludePaths,
                                                 m_FilesToExclude,
                                                 m_ExcludePatterns,
-<<<<<<< HEAD
-                                                m_Recursive );
-=======
                                                 m_Recursive,
                                                 m_IncludeDirs );
->>>>>>> 37ca4387
         FileIO::GetFiles( m_Path, helper );
 
         // Transfer ownership of filtered list
         m_Files = Move( helper.GetFiles() );
-<<<<<<< HEAD
-=======
         m_Directories = Move( helper.GetDirectories() );
->>>>>>> 37ca4387
     }
 
     MakePrettyName();

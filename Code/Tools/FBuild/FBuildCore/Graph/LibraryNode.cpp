// LibraryNode.cpp
//------------------------------------------------------------------------------

// Includes
//------------------------------------------------------------------------------
#include "Tools/FBuild/FBuildCore/PrecompiledHeader.h"

#include "LibraryNode.h"
#include "DirectoryListNode.h"
#include "UnityNode.h"

#include "Tools/FBuild/FBuildCore/FBuild.h"
#include "Tools/FBuild/FBuildCore/FLog.h"
#include "Tools/FBuild/FBuildCore/Graph/CompilerNode.h"
#include "Tools/FBuild/FBuildCore/Graph/NodeGraph.h"
#include "Tools/FBuild/FBuildCore/Graph/ObjectListNode.h"
#include "Tools/FBuild/FBuildCore/Graph/ObjectNode.h"
#include "Tools/FBuild/FBuildCore/Helpers/Args.h"
#include "Tools/FBuild/FBuildCore/Helpers/ResponseFile.h"

// Core
#include "Core/FileIO/FileIO.h"
#include "Core/FileIO/FileStream.h"
#include "Core/FileIO/PathUtils.h"
#include "Core/Process/Process.h"
#include "Core/Strings/AStackString.h"

// CONSTRUCTOR
//------------------------------------------------------------------------------
LibraryNode::LibraryNode( const AString & libraryName,
						  const Dependencies & inputNodes,
						  CompilerNode * compiler,
						  const AString & compilerArgs,
						  const AString & compilerArgsDeoptimized,
						  const AString & compilerInputPath,
						  const AString & compilerOutputPath,
						  const AString & librarian,
						  const AString & librarianArgs,
						  uint32_t flags,
						  ObjectNode * precompiledHeader,
						  const Dependencies & compilerForceUsing,
						  const Dependencies & preBuildDependencies,
						  const Dependencies & additionalInputs,
						  bool deoptimizeWritableFiles,
						  bool deoptimizeWritableFilesWithToken,
						  bool allowDistribution,
						  bool allowCaching,
                          CompilerNode * preprocessor,
                          const AString & preprocessorArgs,
						  const AString & baseDirectory )
: ObjectListNode( libraryName,
                  inputNodes,
                  compiler,
                  compilerArgs,
                  compilerArgsDeoptimized,
				  compilerInputPath,
                  compilerOutputPath,
                  precompiledHeader,
                  compilerForceUsing,
                  preBuildDependencies,
                  deoptimizeWritableFiles,
                  deoptimizeWritableFilesWithToken,
			      allowDistribution,
				  allowCaching,
                  preprocessor,
                  preprocessorArgs,
				  baseDirectory )
, m_AdditionalInputs( additionalInputs )
{
	m_Type = LIBRARY_NODE;
	m_LastBuildTimeMs = 10000; // TODO:C Reduce this when dynamic deps are saved

	m_LibrarianPath = librarian; // TODO:C This should be a node
	m_LibrarianArgs = librarianArgs;
	m_Flags = flags;
}

// DESTRUCTOR
//------------------------------------------------------------------------------
LibraryNode::~LibraryNode()
{
}

// IsAFile
//------------------------------------------------------------------------------
/*virtual*/ bool LibraryNode::IsAFile() const
{
	return true;
}

// GatherDynamicDependencies
//------------------------------------------------------------------------------
/*virtual*/ bool LibraryNode::GatherDynamicDependencies( bool forceClean )
{
    if ( ObjectListNode::GatherDynamicDependencies( forceClean ) == false )
    {
        return false; // GatherDynamicDependencies will have emited an error
    }

	// additional libs/objects
	m_DynamicDependencies.Append( m_AdditionalInputs );
    return true;
}

// DoBuild
//------------------------------------------------------------------------------
/*virtual*/ Node::BuildResult LibraryNode::DoBuild( Job * UNUSED( job ) )
{
	// delete library before creation (so ar.exe will not merge old symbols)
	if ( FileIO::FileExists( GetName().Get() ) )
	{
		FileIO::FileDelete( GetName().Get() );
	}

	// Format compiler args string
	Args fullArgs;
	if ( !BuildArgs( fullArgs ) )
	{
		return NODE_RESULT_FAILED; // BuildArgs will have emitted an error
	}

	// use the exe launch dir as the working dir
	const char * workingDir = nullptr;

	const char * environment = FBuild::Get().GetEnvironmentString();

	EmitCompilationMessage( fullArgs );

	// spawn the process
	Process p;
	bool spawnOK = p.Spawn( m_LibrarianPath.Get(),
							fullArgs.GetFinalArgs().Get(),
							workingDir,
							environment );

	if ( !spawnOK )
	{
		FLOG_ERROR( "Failed to spawn process for Library creation for '%s'", GetName().Get() );
		return NODE_RESULT_FAILED;
	}

	// capture all of the stdout and stderr
	AutoPtr< char > memOut;
	AutoPtr< char > memErr;
	uint32_t memOutSize = 0;
	uint32_t memErrSize = 0;
	p.ReadAllData( memOut, &memOutSize, memErr, &memErrSize );

	ASSERT( !p.IsRunning() );
	// Get result
	int result = p.WaitForExit();

	if ( result != 0 )
	{
		if ( memOut.Get() ) { FLOG_ERROR_DIRECT( memOut.Get() ); }
		if ( memErr.Get() ) { FLOG_ERROR_DIRECT( memErr.Get() ); }
	}

	// did the executable fail?
	if ( result != 0 )
	{
		FLOG_ERROR( "Failed to build Library (error %i) '%s'", result, GetName().Get() );
		return NODE_RESULT_FAILED;
	}

	// record time stamp for next time
	m_Stamp = FileIO::GetFileLastWriteTime( m_Name );
	ASSERT( m_Stamp );

	return NODE_RESULT_OK;
}

// BuildArgs
//------------------------------------------------------------------------------
bool LibraryNode::BuildArgs( Args & fullArgs ) const
{
	Array< AString > tokens( 1024, true );
	m_LibrarianArgs.Tokenize( tokens );

	const AString * const end = tokens.End();
	for ( const AString * it = tokens.Begin(); it!=end; ++it )
	{
		const AString & token = *it;
		if ( token.EndsWith( "%1" ) )
		{
			// handle /Option:%1 -> /Option:A /Option:B /Option:C
			AStackString<> pre;
			if ( token.GetLength() > 2 )
			{
				pre.Assign( token.Get(), token.GetEnd() - 2 );
			}

			// concatenate files, unquoted
			GetInputFiles( fullArgs, pre, AString::GetEmpty() );
		}
		else if ( token.EndsWith( "\"%1\"" ) )
		{
			// handle /Option:"%1" -> /Option:"A" /Option:"B" /Option:"C"
			AStackString<> pre( token.Get(), token.GetEnd() - 3 ); // 3 instead of 4 to include quote
			AStackString<> post( "\"" );

			// concatenate files, quoted
			GetInputFiles( fullArgs, pre, post );
		}
		else if ( token.EndsWith( "%2" ) )
		{
			// handle /Option:%2 -> /Option:A
			if ( token.GetLength() > 2 )
			{
				fullArgs += AStackString<>( token.Get(), token.GetEnd() - 2 );
			}
			fullArgs += m_Name;
		}
		else if ( token.EndsWith( "\"%2\"" ) )
		{
			// handle /Option:"%2" -> /Option:"A"
			AStackString<> pre( token.Get(), token.GetEnd() - 3 ); // 3 instead of 4 to include quote
			fullArgs += pre;
			fullArgs += m_Name;
			fullArgs += '"'; // post
		}
		else
		{
			fullArgs += token;
		}

		fullArgs.AddDelimiter();
	}

	// orbis-ar.exe requires escaped slashes inside response file
	if ( GetFlag( LIB_FLAG_ORBIS_AR ) )
	{
		fullArgs.SetEscapeSlashesInResponseFile();
	}

	// Handle all the special needs of args
	if ( fullArgs.Finalize( m_LibrarianPath, GetName(), CanUseResponseFile() ) == false )
	{
		return false; // Finalize will have emitted an error
	}

	return true;
}

// DetermineFlags
//------------------------------------------------------------------------------
/*static*/ uint32_t LibraryNode::DetermineFlags( const AString & librarianName )
{
	uint32_t flags = 0;
	if ( librarianName.EndsWithI("lib.exe") ||
		librarianName.EndsWithI("lib") ||
		librarianName.EndsWithI("link.exe") ||
		librarianName.EndsWithI("link"))
	{
		flags |= LIB_FLAG_LIB;
	}
	else if ( librarianName.EndsWithI("ar.exe") ||
		 librarianName.EndsWithI("ar") )
	{
		if ( librarianName.FindI( "orbis-ar" ) )
		{
			flags |= LIB_FLAG_ORBIS_AR;
		}
		else
		{
			flags |= LIB_FLAG_AR;
		}
	}
	else if ( librarianName.EndsWithI( "\\ax.exe" ) ||
			  librarianName.EndsWithI( "\\ax" ) )
	{
		flags |= LIB_FLAG_GREENHILLS_AX;
	}
	return flags;
}

// EmitCompilationMessage
//------------------------------------------------------------------------------
void LibraryNode::EmitCompilationMessage( const Args & fullArgs ) const
{
	AStackString<> output;
	output += "Lib: ";
	output += GetName();
	output += '\n';
	if ( FLog::ShowInfo() || FBuild::Get().GetOptions().m_ShowCommandLines )
	{
		output += m_LibrarianPath;
		output += ' ';
		output += fullArgs.GetRawArgs();
		output += '\n';
	}
    FLOG_BUILD_DIRECT( output.Get() );
}

// Load
//------------------------------------------------------------------------------
/*static*/ Node * LibraryNode::Load( IOStream & stream )
{
	NODE_LOAD( AStackString<>,	name );
	NODE_LOAD_NODE( CompilerNode,	compilerNode );
	NODE_LOAD( AStackString<>,	compilerArgs );
	NODE_LOAD( AStackString<>,	compilerArgsDeoptimized );
	NODE_LOAD( AStackString<>,	compilerInputPath );
	NODE_LOAD( AStackString<>,	compilerOutputPath );
	NODE_LOAD_DEPS( 16,			staticDeps );
	NODE_LOAD_NODE( Node,		precompiledHeader );
	NODE_LOAD( AStackString<>,	objExtensionOverride );
    NODE_LOAD( AStackString<>,	compilerOutputPrefix );
	NODE_LOAD_DEPS( 0,			compilerForceUsing );
	NODE_LOAD_DEPS( 0,			preBuildDependencies );
	NODE_LOAD( bool,			deoptimizeWritableFiles );
	NODE_LOAD( bool,			deoptimizeWritableFilesWithToken );
	NODE_LOAD( bool,			allowDistribution );
	NODE_LOAD( bool,			allowCaching );
	NODE_LOAD_NODE( CompilerNode, preprocessorNode );
	NODE_LOAD( AStackString<>,	preprocessorArgs );
	NODE_LOAD( AStackString<>,  baseDirectory );
	NODE_LOAD( AStackString<>,	extraPDBPath );
	NODE_LOAD( AStackString<>,  extraASMPath );

	NODE_LOAD( AStackString<>,	librarianPath );
	NODE_LOAD( AStackString<>,	librarianArgs );
	NODE_LOAD( uint32_t,		flags );
    NODE_LOAD_DEPS( 0,			additionalInputs );

	NodeGraph & ng = FBuild::Get().GetDependencyGraph();
	LibraryNode * n = ng.CreateLibraryNode( name, 
								 staticDeps, 
								 compilerNode, 
								 compilerArgs,
								 compilerArgsDeoptimized,
<<<<<<< HEAD
								 compilerInputPath,
=======
>>>>>>> 60341fdf
								 compilerOutputPath,
								 librarianPath, 
								 librarianArgs,
								 flags,
								 precompiledHeader ? precompiledHeader->CastTo< ObjectNode >() : nullptr,
								 compilerForceUsing,
								 preBuildDependencies,
								 additionalInputs,
								 deoptimizeWritableFiles,
								 deoptimizeWritableFilesWithToken,
								 allowDistribution,
								 allowCaching,
								 preprocessorNode,
								 preprocessorArgs,
								 baseDirectory );
	n->m_ObjExtensionOverride = objExtensionOverride;
    n->m_CompilerOutputPrefix = compilerOutputPrefix;
    n->m_ExtraPDBPath = extraPDBPath;
    n->m_ExtraASMPath = extraASMPath;

	// TODO:B Need to save the dynamic deps, for better progress estimates
	// but we can't right now because we rely on the nodes we depend on 
	// being saved before us which isn't the case for dynamic deps.
	//if ( Node::LoadDepArray( fileStream, n->m_DynamicDependencies ) == false )
	//{
	//	FDELETE n;
	//	return nullptr;
	//}
	return n;
}

// Save
//------------------------------------------------------------------------------
/*virtual*/ void LibraryNode::Save( IOStream & stream ) const
{
    ObjectListNode::Save( stream );

	NODE_SAVE( m_LibrarianPath );
	NODE_SAVE( m_LibrarianArgs );
	NODE_SAVE( m_Flags );
	NODE_SAVE_DEPS( m_AdditionalInputs );
}

// CanUseResponseFile
//------------------------------------------------------------------------------
bool LibraryNode::CanUseResponseFile() const
{
	#if defined( __WINDOWS__ )
		// Generally only windows applications support response files (to overcome Windows command line limits)
		return ( GetFlag( LIB_FLAG_LIB ) || GetFlag( LIB_FLAG_AR ) || GetFlag( LIB_FLAG_ORBIS_AR ) || GetFlag( LIB_FLAG_GREENHILLS_AX ) );
	#else
		return false;
	#endif
}

//------------------------------------------------------------------------------<|MERGE_RESOLUTION|>--- conflicted
+++ resolved
@@ -329,10 +329,6 @@
 								 compilerNode, 
 								 compilerArgs,
 								 compilerArgsDeoptimized,
-<<<<<<< HEAD
-								 compilerInputPath,
-=======
->>>>>>> 60341fdf
 								 compilerOutputPath,
 								 librarianPath, 
 								 librarianArgs,

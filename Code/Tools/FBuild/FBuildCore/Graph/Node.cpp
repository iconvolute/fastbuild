// Node.cpp - base interface for dependency graph nodes
//------------------------------------------------------------------------------

// Includes
//------------------------------------------------------------------------------
#include "Tools/FBuild/FBuildCore/PrecompiledHeader.h"

#include "Node.h"
#include "FileNode.h"

#include "Tools/FBuild/FBuildCore/FBuild.h"
#include "Tools/FBuild/FBuildCore/FLog.h"
#include "Tools/FBuild/FBuildCore/Graph/AliasNode.h"
#include "Tools/FBuild/FBuildCore/Graph/CompilerNode.h"
#include "Tools/FBuild/FBuildCore/Graph/CopyDirNode.h"
#include "Tools/FBuild/FBuildCore/Graph/CopyNode.h"
#include "Tools/FBuild/FBuildCore/Graph/CSNode.h"
#include "Tools/FBuild/FBuildCore/Graph/DirectoryListNode.h"
#include "Tools/FBuild/FBuildCore/Graph/DLLNode.h"
#include "Tools/FBuild/FBuildCore/Graph/ExeNode.h"
#include "Tools/FBuild/FBuildCore/Graph/ExecNode.h"
#include "Tools/FBuild/FBuildCore/Graph/FileNode.h"
#include "Tools/FBuild/FBuildCore/Graph/LibraryNode.h"
#include "Tools/FBuild/FBuildCore/Graph/NodeGraph.h"
#include "Tools/FBuild/FBuildCore/Graph/NodeProxy.h"
#include "Tools/FBuild/FBuildCore/Graph/ObjectListNode.h"
#include "Tools/FBuild/FBuildCore/Graph/ObjectNode.h"
#include "Tools/FBuild/FBuildCore/Graph/RemoveDirNode.h"
#include "Tools/FBuild/FBuildCore/Graph/SLNNode.h"
#include "Tools/FBuild/FBuildCore/Graph/TestNode.h"
#include "Tools/FBuild/FBuildCore/Graph/UnityNode.h"
#include "Tools/FBuild/FBuildCore/Graph/VCXProjectNode.h"
#include "Tools/FBuild/FBuildCore/Graph/XCodeProjectNode.h"
#include "Tools/FBuild/FBuildCore/Graph/MetaData/Meta_Name.h"
#include "Tools/FBuild/FBuildCore/WorkerPool/Job.h"

// Core
#include "Core/Containers/Array.h"
#include "Core/FileIO/FileIO.h"
#include "Core/FileIO/IOStream.h"
#include "Core/FileIO/PathUtils.h"
#include "Core/Math/CRC32.h"
#include "Core/Profile/Profile.h"
#include "Core/Reflection/ReflectedProperty.h"
#include "Core/Strings/AStackString.h"

// system
#include <stdio.h>

// Static Data
//------------------------------------------------------------------------------
/*static*/ const char * const Node::s_NodeTypeNames[Node::NUM_NODE_TYPES] = 
{
	"Proxy",
	"Copy",
	"Directory",
	"Exec",
	"File",
	"Library",
	"Object",
	"Alias",
	"Exe",
	"Unity",
	"C#",
	"Test",
	"Compiler",
	"DLL",
	"VCXProj",
	"ObjectList",
	"CopyDirNode",
	"SLN",
	"RemoveDirNode",
<<<<<<< HEAD
=======
	"XCodeProj",
>>>>>>> 3fbe1545
};

// Custom MetaData
//------------------------------------------------------------------------------
IMetaData & MetaName( const char * name )
{
	return *FNEW( Meta_Name( name ) );
}

// Reflection
//------------------------------------------------------------------------------
REFLECT_BEGIN_ABSTRACT( Node, Object, MetaNone() )
REFLECT_END( Node )

// CONSTRUCTOR
//------------------------------------------------------------------------------
Node::Node( const AString & name, Type type, uint32_t controlFlags )
	: m_State( NOT_PROCESSED )
	, m_BuildPassTag( 0 )
	, m_ControlFlags( controlFlags )
	, m_StatsFlags( 0 )
	, m_Stamp( 0 )
	, m_RecursiveCost( 0 )
	, m_Type( type )
	, m_Next( nullptr )
	, m_LastBuildTimeMs( 0 )
	, m_ProcessingTime( 0 )
	, m_ProgressAccumulator( 0 )
	, m_Index( INVALID_NODE_INDEX )
{
	SetName( name );

	// Compile time check to ensure name vector is in sync
	static_assert( sizeof( s_NodeTypeNames ) / sizeof(const char *) == NUM_NODE_TYPES, "s_NodeTypeNames item count doesn't match NUM_NODE_TYPES" );
}

// DESTRUCTOR
//------------------------------------------------------------------------------
Node::~Node()
{
}

// DoDynamicDependencies
//------------------------------------------------------------------------------
/*virtual*/ bool Node::DoDynamicDependencies( bool )
{
	return true;
}

// DetermineNeedToBuild
//------------------------------------------------------------------------------
bool Node::DetermineNeedToBuild( bool forceClean ) const
{
	if ( forceClean )
	{
		return true;
	}

	// if we don't have a stamp, we are building for the first time
	// (or we're a node that is built every time)
	if ( m_Stamp == 0 )
	{
		// don't output for file nodes, which are always built
		if ( GetType() != Node::FILE_NODE )
		{
			FLOG_INFO( "Need to build '%s' (first time)", GetName().Get() );
		}
		return true;
	}

	if ( IsAFile() )
	{
		uint64_t lastWriteTime = FileIO::GetFileLastWriteTime( m_Name );

		if ( lastWriteTime == 0 )
		{
			// file is missing on disk
			FLOG_INFO( "Need to build '%s' (missing)", GetName().Get() );
			return true;
		}

		if ( lastWriteTime != m_Stamp )
		{
			// on disk file doesn't match our file
			// (modified by some external process)
			FLOG_INFO( "Need to build '%s' (externally modified - stamp = %llu, disk = %llu)", GetName().Get(), m_Stamp, lastWriteTime );
			return true;
		}
	}

	// static deps
	const Dependencies & staticDeps = GetStaticDependencies();
	for ( Dependencies::ConstIter it = staticDeps.Begin();
		  it != staticDeps.End();
		  it++ )
	{
		Node * n = it->GetNode();

		// ignore directories - the derived node should extract what it needs in DoDynamicDependencies
		if ( n->GetType() == Node::DIRECTORY_LIST_NODE )
		{
			continue;
		}

		// ignore unity nodes - the derived node should extract what it needs in DoDynamicDependencies
		if ( n->GetType() == Node::UNITY_NODE )
		{
			continue;
		}

		// Weak dependencies don't cause rebuilds
		if ( it->IsWeak() )
		{
			continue;
		}

		// we're about to compare stamps, so we should be a file (or a file list)
		ASSERT( n->IsAFile() || ( n->GetType() == Node::OBJECT_LIST_NODE ) );

		if ( n->GetStamp() == 0 )
		{
			// file missing - this may be ok, but node needs to build to find out
			FLOG_INFO( "Need to build '%s' (dep missing: '%s')", GetName().Get(), n->GetName().Get() );
			return true;
		}

		if ( n->GetStamp() > m_Stamp )
		{
			// file is newer than us
			FLOG_INFO( "Need to build '%s' (dep is newer: '%s' this = %llu, dep = %llu)", GetName().Get(), n->GetName().Get(), m_Stamp, n->GetStamp() );
			return true;
		}
	}

	// dynamic deps
	const Dependencies & dynamicDeps = GetDynamicDependencies();
	for ( Dependencies::ConstIter it = dynamicDeps.Begin();
		  it != dynamicDeps.End();
		  it++ )
	{
		Node * n = it->GetNode();

		// we're about to compare stamps, so we should be a file (or a file list)
		ASSERT( n->IsAFile() || ( n->GetType() == Node::OBJECT_LIST_NODE ) );

		// Weak dependencies don't cause rebuilds
		if ( it->IsWeak() )
		{
			continue;
		}

		// should be a file
		if ( n->GetStamp() == 0 )
		{
			// file missing - this may be ok, but node needs to build to find out
			FLOG_INFO( "Need to build '%s' (dep missing: '%s')", GetName().Get(), n->GetName().Get() );
			return true;
		}

		if ( n->GetStamp() > m_Stamp )
		{
			// file is newer than us
			FLOG_INFO( "Need to build '%s' (dep is newer: '%s' this = %llu, dep = %llu)", GetName().Get(), n->GetName().Get(), m_Stamp, n->GetStamp() );
			return true;
		}
	}


	// nothing needs building
	FLOG_INFO( "Up-To-Date '%s'", GetName().Get() );
	return false;
}

// DoBuild
//------------------------------------------------------------------------------
/*virtual*/ Node::BuildResult Node::DoBuild( Job * UNUSED( job ) )
{
	ASSERT( false ); // Derived class is missing implementation
	return Node::NODE_RESULT_FAILED;
}

// DoBuild2
//------------------------------------------------------------------------------
/*virtual*/ Node::BuildResult Node::DoBuild2( Job * UNUSED( job ), bool UNUSED( racingRemoteJob ) )
{
	ASSERT( false ); // Derived class is missing implementation
	return Node::NODE_RESULT_FAILED;
}

// Finalize
//------------------------------------------------------------------------------
/*virtual*/ bool Node::Finalize()
{
	// most nodes have nothing to do
	return true;
}

// SaveNode
//------------------------------------------------------------------------------
void Node::SaveNode( IOStream & fileStream, const Node * node ) const
{
	// for null pointer, write an empty string
	if ( node == nullptr )
	{
		fileStream.Write( AString::GetEmpty() );
	}
	else
	{
		// for valid nodes, write the node name
		fileStream.Write( node->GetName() );
	}
}

// LoadNode
//------------------------------------------------------------------------------
/*static*/ bool Node::LoadNode( IOStream & stream, Node * & node )
{
	// read the name of the node
	AStackString< 512 > nodeName;
	if ( stream.Read( nodeName ) == false )
	{
        node = nullptr;
		return false;
	}

	// empty name means the pointer was null, which is supported
	if ( nodeName.IsEmpty() )
	{
		node = nullptr;
		return true;
	}

	// find the node by name - this should never fail
	NodeGraph & ng = FBuild::Get().GetDependencyGraph();
	Node * n = ng.FindNode( nodeName );
	if ( n == nullptr )
	{
        node = nullptr;
		return false;
	}
	node = n;

	return true;
}

// LoadNode (CompilerNode)
//------------------------------------------------------------------------------
/*static*/ bool Node::LoadNode( IOStream & stream, CompilerNode * & compilerNode )
{
	Node * node;
	if ( !LoadNode( stream, node ) )
	{
		return false;
	}
    if ( node == nullptr )
    {
        compilerNode = nullptr;
        return true;
    }
	if ( node->GetType() != Node::COMPILER_NODE )
	{
		return false;
	}
	compilerNode = node->CastTo< CompilerNode >();
	return true;
}

// LoadNode (FileNode)
//------------------------------------------------------------------------------
/*static*/ bool Node::LoadNode( IOStream & stream, FileNode * & fileNode )
{
	Node * node;
	if ( !LoadNode( stream, node ) )
	{
		return false;
	}
    if ( node == nullptr )
    {
        fileNode = nullptr;
        return true;
    }
	if ( !node->IsAFile() )
	{
		return false;
	}
	fileNode = node->CastTo< FileNode >();
	return ( fileNode != nullptr );
}

// EnsurePathExistsForFile
//------------------------------------------------------------------------------
/*static*/ bool Node::EnsurePathExistsForFile( const AString & name )
{
	const char * lastSlash = name.FindLast( NATIVE_SLASH );
	ASSERT( PathUtils::IsFullPath( name ) ); // should be guaranteed to be a full path
	AStackString<> pathOnly( name.Get(), lastSlash );
	if ( FileIO::EnsurePathExists( pathOnly ) == false )
	{
		FLOG_ERROR( "Failed to create path '%s'", pathOnly.Get() );
		return false;
	}
	return true;
}

// Load
//------------------------------------------------------------------------------
/*static*/ Node * Node::Load( IOStream & stream )
{
	// read type
	uint32_t nodeType;
	if ( stream.Read( nodeType ) == false )
	{
		return nullptr;
	}

    PROFILE_SECTION(Node::GetTypeName((Type)nodeType));

	// read stamp (but not for file nodes)
	uint64_t stamp( 0 );
	if ( nodeType != Node::FILE_NODE )
	{
		if ( stream.Read( stamp ) == false )
		{
			return nullptr;
		}
	}

	// read contents
	Node * n = nullptr;
	switch ( (Node::Type)nodeType )
	{
		case Node::PROXY_NODE:			ASSERT( false );						break;
		case Node::COPY_NODE:			n = CopyNode::Load( stream );			break;
		case Node::DIRECTORY_LIST_NODE: n = DirectoryListNode::Load( stream );	break;
		case Node::EXEC_NODE:			n = ExecNode::Load( stream );			break;
		case Node::FILE_NODE:			n = FileNode::Load( stream );			break;
		case Node::LIBRARY_NODE:		n = LibraryNode::Load( stream );		break;
		case Node::OBJECT_NODE:			n = ObjectNode::Load( stream );			break;
		case Node::ALIAS_NODE:			n = AliasNode::Load( stream );			break;
		case Node::EXE_NODE:			n = ExeNode::Load( stream );			break;
		case Node::CS_NODE:				n = CSNode::Load( stream );				break;
		case Node::UNITY_NODE:			n = UnityNode::Load( stream );			break;
		case Node::TEST_NODE:			n = TestNode::Load( stream );			break;
		case Node::COMPILER_NODE:		n = CompilerNode::Load( stream );		break;
		case Node::DLL_NODE:			n = DLLNode::Load( stream );			break;
		case Node::VCXPROJECT_NODE:		n = VCXProjectNode::Load( stream );		break;
		case Node::OBJECT_LIST_NODE:	n = ObjectListNode::Load( stream );		break;
		case Node::COPY_DIR_NODE:		n = CopyDirNode::Load( stream );		break;
		case Node::SLN_NODE:			n = SLNNode::Load( stream );			break;
		case Node::REMOVE_DIR_NODE:		n = RemoveDirNode::Load( stream );		break;
<<<<<<< HEAD
=======
		case Node::XCODEPROJECT_NODE:	n = XCodeProjectNode::Load( stream );	break;
>>>>>>> 3fbe1545
		case Node::NUM_NODE_TYPES:		ASSERT( false );						break;
	}

	ASSERT( n );
	if ( n )
	{
		// set stamp
		n->m_Stamp = stamp;
	}

	return n;
}

// 
//------------------------------------------------------------------------------
/*static*/ void Node::Save( IOStream & stream, const Node * node )
{
	ASSERT( node );

	// save type
	uint32_t nodeType = (uint32_t)node->GetType();
	stream.Write( nodeType );

	// save stamp (but not for file nodes)
	if ( nodeType != Node::FILE_NODE )
	{
		uint64_t stamp = node->GetStamp();
		stream.Write( stamp );
	}

	// save contents
	node->Save( stream );
}

// LoadRemote
//------------------------------------------------------------------------------
/*static*/ Node * Node::LoadRemote( IOStream & stream )
{
	// read type
	uint32_t nodeType;
	if ( stream.Read( nodeType ) == false )
	{
		return nullptr;
	}

	// read contents
	ASSERT( (Node::Type)nodeType == Node::OBJECT_NODE );
	return ObjectNode::LoadRemote( stream );
}

// SaveRemote
//------------------------------------------------------------------------------
/*static*/ void Node::SaveRemote( IOStream & stream, const Node * node )
{
	ASSERT( node );

	// only 1 type of node is ever serialized over the network
	ASSERT( node->GetType() == Node::OBJECT_NODE );

	// save type
	uint32_t nodeType = (uint32_t)node->GetType();
	stream.Write( nodeType );

	// save contents
	node->SaveRemote( stream );
}

// SaveRemote
//------------------------------------------------------------------------------
/*virtual*/ void Node::SaveRemote( IOStream & UNUSED( stream ) ) const
{
	// Should never get here.  Either:
	// a) Derived Node is missing SaveRemote implementation
	// b) Serializing an unexpected type
	ASSERT( false );
}

// Serialize
//------------------------------------------------------------------------------
void Node::Serialize( IOStream & stream ) const
{
	// Deps
	NODE_SAVE_DEPS( m_PreBuildDependencies );
	NODE_SAVE_DEPS( m_StaticDependencies );
	NODE_SAVE_DEPS( m_DynamicDependencies );

	// Properties
	const ReflectionInfo * const ri = GetReflectionInfoV();
	Serialize( stream, this, *ri );
}

// Serialize
//------------------------------------------------------------------------------
/*static*/ void Node::Serialize( IOStream & stream, const void * base, const ReflectionInfo & ri )
{
	const ReflectionIter end = ri.End();
	for ( ReflectionIter it = ri.Begin(); it != end; ++it )
	{
		const ReflectedProperty & property = *it;
		Serialize( stream, base, property );
	}
}

// Serialize
//------------------------------------------------------------------------------
/*static*/ void Node::Serialize( IOStream & stream, const void * base, const ReflectedProperty & property )
{
	const PropertyType pt = property.GetType();
	switch ( pt )
	{
		case PT_ASTRING:
		{
			if ( property.IsArray() )
			{
				const Array< AString > * arrayOfStrings( nullptr );
				property.GetProperty( base, arrayOfStrings );
				VERIFY( stream.Write( *arrayOfStrings ) );
			}
			else
			{
				AString string; // TODO:C remove this copy
				property.GetProperty( base, &string );
				VERIFY( stream.Write( string ) );
			}
			return;
		}
		case PT_BOOL:
		{
			bool b( false );
			property.GetProperty( base, &b );
			VERIFY( stream.Write( b ) );
			return;
		}
		case PT_UINT32:
		{
			uint32_t u32( 0 );
			property.GetProperty( base, &u32 );
			VERIFY( stream.Write( u32 ) );
			return;
		}
		case PT_STRUCT:
		{	
			if ( property.IsArray() )
			{
				// Write number of elements
				const auto & propertyS = static_cast< const ReflectedPropertyStruct & >( property );
				const uint32_t numElements = (uint32_t)propertyS.GetArraySize( base );
				VERIFY( stream.Write( numElements ) );
				
				// Write each element
				for ( uint32_t i=0; i<numElements; ++i )
				{
					const void * structBase = propertyS.GetStructInArray( base, (size_t)i );
					Serialize( stream, structBase, *propertyS.GetStructReflectionInfo() );
				}
				return;
			}
			break; // Fall through to error
		}
		default:
		{
			break; // Fall through to error
		}
	}
	ASSERT( false ); // Unsupported type
}

// Deserialize
//------------------------------------------------------------------------------
bool Node::Deserialize( IOStream & stream )
{
	// Deps
	NODE_LOAD_DEPS( 0,			preBuildDeps );
	ASSERT( m_PreBuildDependencies.IsEmpty() );
	m_PreBuildDependencies.Append( preBuildDeps );
	NODE_LOAD_DEPS( 0,			staticDeps );
	ASSERT( m_StaticDependencies.IsEmpty() );
	m_StaticDependencies.Append( staticDeps );
	NODE_LOAD_DEPS( 0,			dynamicDeps );
	ASSERT( m_DynamicDependencies.IsEmpty() );
	m_DynamicDependencies.Append( dynamicDeps );

	// Properties
	const ReflectionInfo * const ri = GetReflectionInfoV();
	return Deserialize( stream, this, *ri );
}

// Deserialize
//------------------------------------------------------------------------------
/*static*/ bool Node::Deserialize( IOStream & stream, void * base, const ReflectionInfo & ri )
{
	const ReflectionIter end = ri.End();
	for ( ReflectionIter it = ri.Begin(); it != end; ++it )
	{
		const ReflectedProperty & property = *it;
		if ( !Deserialize( stream, base, property ) )
		{
			return false;
		}
	}
	return true;
}

// Deserialize
//------------------------------------------------------------------------------
/*static*/ bool Node::Deserialize( IOStream & stream, void * base, const ReflectedProperty & property )
{
	const PropertyType pt = property.GetType();
	switch ( pt )
	{
		case PT_ASTRING:
		{
			if ( property.IsArray() )
			{
				Array< AString > arrayOfStrings; // TODO:C Eliminate this copy
				if ( stream.Read( arrayOfStrings ) == false )
				{
					return false;
				}
				property.SetProperty( base, arrayOfStrings );
			}
			else
			{
				AStackString<> string; // TODO:C remove this copy
				if ( stream.Read( string ) == false )
				{
					return false;
				}
				property.SetProperty( base, string );
			}
			return true;
		}
		case PT_BOOL:
		{
			bool b( false );
			if ( stream.Read( b ) == false )
			{
				return false;
			}
			property.SetProperty( base, b );
			return true;
		}
		case PT_UINT32:
		{
			uint32_t u32( 0 );
			if ( stream.Read( u32 ) == false )
			{
				return false;
			}
			property.SetProperty( base, u32 );
			return true;
		}
		case PT_STRUCT:
		{
			if ( property.IsArray() )
			{
				// Read number of elements
				uint32_t numElements( 0 );
				if ( stream.Read( numElements ) == false )
				{
					return false;
				}
				const auto & propertyS = static_cast< const ReflectedPropertyStruct & >( property );
				propertyS.ResizeArrayOfStruct( base, numElements );
				
				// Read each element
				for ( uint32_t i=0; i<numElements; ++i )
				{
					void * structBase = propertyS.GetStructInArray( base, (size_t)i );
					if ( Deserialize( stream, structBase, *propertyS.GetStructReflectionInfo() ) == false )
					{
						return false;
					}
				}
				return true;
			}
			break; // Fall through to error
		}
		default:
		{
			break; // Fall through to error
		}
	}

	ASSERT( false ); // Unsupported type
	return false;
}

// SetName
//------------------------------------------------------------------------------
void Node::SetName( const AString & name )
{
	m_Name = name;
	m_NameCRC = CRC32::CalcLower( name );
}

// ReplaceDummyName
//------------------------------------------------------------------------------
void Node::ReplaceDummyName( const AString & newName )
{
	m_Name = newName;
}

// DumpOutput
//------------------------------------------------------------------------------
/*static*/ void Node::DumpOutput( Job * job,
								  const char * data, 
								  uint32_t dataSize,
								  const Array< AString > * exclusions )
{
	if ( ( data == nullptr ) || ( dataSize == 0 ) )
	{
		return;
	}

	// preallocate a large buffer
	AString buffer( MEGABYTE );

	const char * end = data + dataSize;
	while( data < end )
	{
		// find the limits of the current line
		const char * lineStart = data;
		const char * lineEnd = lineStart;
		while ( lineEnd < end )
		{
			if ( ( *lineEnd == '\r' ) || ( *lineEnd == '\n' ) )
			{
				break;
			}
			lineEnd++;
		}
		if ( lineStart != lineEnd ) // ignore empty
		{
			// make a copy of the line to output
			AStackString< 1024 > copy( lineStart, lineEnd );

			// skip this line?
			bool skip = false;
			if ( exclusions )
			{
				const AString * iter = exclusions->Begin();
				const AString * const endIter = exclusions->End();
				while ( iter != endIter )
				{
					if ( copy.BeginsWith( *iter ) )
					{
						skip = true;
						break;
					}
					iter++;
				}
			}
			if ( !skip )
			{
				copy += '\n';

				// Clang format fixup for Visual Studio
				// (FBuild is null in remote context - fixup occurs on master)
				if ( FBuild::IsValid() && FBuild::Get().GetOptions().m_FixupErrorPaths )
				{
					FixupPathForVSIntegration( copy );
				}

				// if the buffer needs to grow, grow in 1MiB chunks
				if ( buffer.GetLength() + copy.GetLength() > buffer.GetReserved() )
				{
					buffer.SetReserved( buffer.GetReserved() + MEGABYTE );
				}
				buffer += copy;
			}
		}
		data = ( lineEnd + 1 );
	}

	// print everything at once
	FLOG_ERROR_DIRECT( buffer.Get() );

	// send output back to client if operating remotely
	if ( job && ( !job->IsLocal() ) )
	{
		job->Error( "%s", buffer.Get() );
	}
}

// FixupPathForVSIntegration
//------------------------------------------------------------------------------
/*static*/ void Node::FixupPathForVSIntegration( AString & line )
{
	// Clang/GCC Style
	// Convert:
	//     Core/Mem/Mem.h:23:1: warning: some warning text
	// To:
	//     <path>\Core\Mem\Mem.h(23,1): warning: some warning text
	//
	const char * tag = line.Find( ": warning:" );
	tag = tag ? tag : line.Find( ": note:" );
	tag = tag ? tag : line.Find( ": error:" );
	tag = tag ? tag : line.Find( ": fatal error:" );
	tag = tag ? tag : line.Find( ": remark:" );
	if ( tag )
	{
		FixupPathForVSIntegration_GCC( line, tag );
		return;
	}

	// SNC Style
	// Convert:
	//     Core/Mem/Mem.h(23,1): warning 55: some warning text
	// To:
	//     <path>\Core\Mem\Mem.h(23,1): warning 55: some warning text
	//
	tag = tag ? tag : line.Find( ": error " );
	tag = tag ? tag : line.Find( ": warning " );
	tag = tag ? tag : line.Find( ": note " );
	tag = tag ? tag : line.Find( ": remark " );
	if ( tag )
	{
		FixupPathForVSIntegration_SNC( line, tag );
		return;
	}

	// leave line untouched
}

// FixupPathForVSIntegration_GCC
//------------------------------------------------------------------------------
/*static*/ void Node::FixupPathForVSIntegration_GCC( AString & line, const char * tag )
{
	AStackString<> beforeTag( line.Get(), tag );
	Array< AString > tokens;
	beforeTag.Tokenize( tokens, ':' );
	const size_t numTokens = tokens.GetSize();
	if ( numTokens < 3 )
	{
		return; // not enough : to be correctly formatted
	}

	// are last two tokens numbers?
	int row, column;
	if ( ( sscanf( tokens[ numTokens - 1 ].Get(), "%i", &column ) != 1 ) ||
		 ( sscanf( tokens[ numTokens - 2 ].Get(), "%i", &row ) != 1 ) )
	{
		return; // failed to extract numbers where we expected them
	}

	// rebuild fixed string
	AStackString<> fixed;

	// convert path if needed;
	if ( tokens[ 0 ].GetLength() == 1 )
	{
		ASSERT( numTokens >= 4 ); // should have an extra token due to ':'
		fixed = tokens[ 0 ]; // already a full path
	}
	else
	{
		NodeGraph::CleanPath( tokens[ 0 ], fixed );
	}

	// insert additional tokens
	for ( size_t i=1; i<( numTokens-2 ); ++i )
	{
		if ( i != 0 )
		{
			fixed += ':';
		}
		fixed += tokens[ i ];
	}

	// format row, column
	fixed += '(';
	fixed += tokens[ numTokens - 2 ];
	fixed += ',';
	fixed += tokens[ numTokens - 1 ];
	fixed += ')';

	// remained of msg is untouched
	fixed += tag;

	line = fixed;
}

// FixupPathForVSIntegration_SNC
//------------------------------------------------------------------------------
/*static*/ void Node::FixupPathForVSIntegration_SNC( AString & line, const char * tag )
{
	AStackString<> beforeTag( line.Get(), tag );

	const char * openBracket = beforeTag.Find( '(' );
	if( openBracket == nullptr )
	{
		return; // failed to find bracket where expected
	}

	AStackString<> path( beforeTag.Get(), openBracket );
	AStackString<> fixed;
	NodeGraph::CleanPath( path, fixed );

	// add back row, column
	fixed += openBracket;

	// remainder of msg is untouched
	fixed += tag;

	line = fixed;
}
//------------------------------------------------------------------------------<|MERGE_RESOLUTION|>--- conflicted
+++ resolved
@@ -70,10 +70,7 @@
 	"CopyDirNode",
 	"SLN",
 	"RemoveDirNode",
-<<<<<<< HEAD
-=======
 	"XCodeProj",
->>>>>>> 3fbe1545
 };
 
 // Custom MetaData
@@ -424,10 +421,7 @@
 		case Node::COPY_DIR_NODE:		n = CopyDirNode::Load( stream );		break;
 		case Node::SLN_NODE:			n = SLNNode::Load( stream );			break;
 		case Node::REMOVE_DIR_NODE:		n = RemoveDirNode::Load( stream );		break;
-<<<<<<< HEAD
-=======
 		case Node::XCODEPROJECT_NODE:	n = XCodeProjectNode::Load( stream );	break;
->>>>>>> 3fbe1545
 		case Node::NUM_NODE_TYPES:		ASSERT( false );						break;
 	}
 

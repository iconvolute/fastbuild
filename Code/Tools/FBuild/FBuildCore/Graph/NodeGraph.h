// NodeGraph.h - interface to the dependency graph
//------------------------------------------------------------------------------
#pragma once

// Includes
//------------------------------------------------------------------------------
#include "Tools/FBuild/FBuildCore/BFF/BFFFileExists.h"
#include "Tools/FBuild/FBuildCore/Helpers/SLNGenerator.h"
#include "Tools/FBuild/FBuildCore/Helpers/VSProjectGenerator.h"
#include "Tools/FBuild/FBuildCore/Graph/Node.h"

#include "Core/Containers/Array.h"
#include "Core/Strings/AString.h"
#include "Core/Time/Timer.h"

// Forward Declaration
//------------------------------------------------------------------------------
class AliasNode;
class AString;
class CompilerNode;
class ConstMemoryStream;
class CopyDirNode;
class CopyFileNode;
class CSNode;
class Dependencies;
class DirectoryListNode;
class DLLNode;
class ExeNode;
class ExecNode;
class FileNode;
class IOStream;
class LibraryNode;
class LinkerNode;
class ListDependenciesNode;
class MemoryStream;
class Node;
class ObjectListNode;
class ObjectNode;
class ReflectionInfo;
class ReflectedProperty;
class RemoveDirNode;
class SettingsNode;
class SLNNode;
class TestNode;
class TextFileNode;
class UnityNode;
class VCXProjectNode;
class VSProjectExternalNode;
class XCodeProjectNode;

// NodeGraphHeader
//------------------------------------------------------------------------------
class NodeGraphHeader
{
public:
    inline explicit NodeGraphHeader()
    {
        m_Identifier[ 0 ] = 'N';
        m_Identifier[ 1 ] = 'G';
        m_Identifier[ 2 ] = 'D';
        m_Version = NODE_GRAPH_CURRENT_VERSION;
        m_Padding = 0;
        m_ContentHash = 0;
    }
    inline ~NodeGraphHeader() = default;

<<<<<<< HEAD
    enum : uint8_t { NODE_GRAPH_CURRENT_VERSION = 171 };
=======
    enum : uint8_t { NODE_GRAPH_CURRENT_VERSION = 174 };
>>>>>>> 37ca4387

    bool IsValid() const;
    bool IsCompatibleVersion() const { return m_Version == NODE_GRAPH_CURRENT_VERSION; }

    uint64_t    GetContentHash() const          { return m_ContentHash; }
    void        SetContentHash( uint64_t hash ) { m_ContentHash = hash; }
private:
    char        m_Identifier[ 3 ];
    uint8_t     m_Version;
    uint32_t    m_Padding;          // Unused
    uint64_t    m_ContentHash;      // Hash of data excluding this header
};

// NodeGraph
//------------------------------------------------------------------------------
class NodeGraph
{
public:
    explicit NodeGraph( unsigned nodeMapHashBits = 16 );
    ~NodeGraph();

    static NodeGraph * Initialize( const char * bffFile, const char * nodeGraphDBFile, bool forceMigration );

    enum class LoadResult
    {
        MISSING_OR_INCOMPATIBLE,
        LOAD_ERROR,
        LOAD_ERROR_MOVED,
        OK_BFF_NEEDS_REPARSING,
        OK
    };
    NodeGraph::LoadResult Load( const char * nodeGraphDBFile );

    LoadResult Load( ConstMemoryStream & stream, const char * nodeGraphDBFile );
    void Save( MemoryStream & stream, const char * nodeGraphDBFile ) const;
    void SerializeToText( const Dependencies & dependencies, AString & outBuffer ) const;
    void SerializeToDotFormat( const Dependencies & deps, const bool fullGraph, AString & outBuffer ) const;

    // access existing nodes
    Node * FindNode( const AString & nodeName ) const;
    Node * FindNodeExact( const AString & nodeName ) const;
    Node * GetNodeByIndex( size_t index ) const;
    size_t GetNodeCount() const;
    const SettingsNode * GetSettings() const { return m_Settings; }

    void RegisterNode( Node * n, const BFFToken * sourceToken );

    // create new nodes
    Node *      CreateNode( Node::Type type, AString && name );
    Node *      CreateNode( Node::Type type,
                            const AString & name,
                            const BFFToken * sourceToken = nullptr );
    template<class T>
    T *         CreateNode( const AString & name,
                            const BFFToken * sourceToken = nullptr )
    {
        return CreateNode( T::GetTypeS(), name, sourceToken )->template CastTo<T>();
    }

    void DoBuildPass( Node * nodeToBuild );

    // Non-build operations that use the BuildPassTag can set it to a known value
    void SetBuildPassTagForAllNodes( uint32_t value ) const;

    const BFFToken * FindNodeSourceToken( const Node * node ) const;

    static void CleanPath( AString & name, bool makeFullPath = true );
    static void CleanPath( const AString & name, AString & cleanPath, bool makeFullPath = true );
    #if defined( ASSERTS_ENABLED )
        static bool IsCleanPath( const AString & path );
    #endif

    static void UpdateBuildStatus( const Node * node,
                                   uint32_t & nodesBuiltTime,
                                   uint32_t & totalNodeTime );
private:
    friend class FBuild;

    bool ParseFromRoot( const char * bffFile );

    void AddNode( Node * node );

    void BuildRecurse( Node * nodeToBuild, uint32_t cost );
    bool CheckDependencies( Node * nodeToBuild, const Dependencies & dependencies, uint32_t cost );
    static void UpdateBuildStatusRecurse( const Node * node,
                                          uint32_t & nodesBuiltTime,
                                          uint32_t & totalNodeTime );
    static void UpdateBuildStatusRecurse( const Dependencies & dependencies,
                                          uint32_t & nodesBuiltTime,
                                          uint32_t & totalNodeTime );

    static bool CheckForCyclicDependencies( const Node * node );
    static bool CheckForCyclicDependenciesRecurse( const Node * node, Array< const Node * > & dependencyStack );
    static bool CheckForCyclicDependenciesRecurse( const Dependencies & dependencies,
                                                   Array< const Node * > & dependencyStack );

    Node * FindNodeInternal( const AString & fullPath ) const;

    struct NodeWithDistance
    {
        inline NodeWithDistance() = default;
        NodeWithDistance( Node * n, uint32_t dist ) : m_Node( n ), m_Distance( dist ) {}
        Node *      m_Node;
        uint32_t    m_Distance;
    };
    void FindNearestNodesInternal( const AString & fullPath, Array< NodeWithDistance > & nodes, const uint32_t maxDistance = 5 ) const;

    struct UsedFile;
    bool ReadHeaderAndUsedFiles( ConstMemoryStream & nodeGraphStream,
                                 const char* nodeGraphDBFile,
                                 Array< UsedFile > & files,
                                 bool & compatibleDB,
                                 bool & movedDB ) const;
    uint32_t GetLibEnvVarHash() const;

    void RegisterSourceToken( const Node * node, const BFFToken * sourceToken );

    // load/save helpers
    static void SerializeToText( Node * node, uint32_t depth, AString & outBuffer );
    static void SerializeToText( const char * title, const Dependencies & dependencies, uint32_t depth, AString & outBuffer );
    static void SerializeToDot( Node * node,
                                const bool fullGraph,
                                AString & outBuffer );
    static void SerializeToDot( const char * dependencyType,
                                const char * style,
                                const Node * node,
                                const Dependencies & dependencies,
                                const bool fullGraph,
                                AString & outBuffer );
    static void SerializeToDot( const Dependencies & dependencies,
                                const bool fullGraph,
                                AString & outBuffer );

    // DB Migration
    void Migrate( const NodeGraph & oldNodeGraph );
    void MigrateNode( const NodeGraph & oldNodeGraph, Node & newNode, const Node * oldNode );
    void MigrateProperties( const void * oldBase, void * newBase, const ReflectionInfo * ri );
    void MigrateProperty( const void * oldBase, void * newBase, const ReflectedProperty & property );
    static bool AreNodesTheSame( const void * baseA, const void * baseB, const ReflectionInfo * ri );
    static bool AreNodesTheSame( const void * baseA, const void * baseB, const ReflectedProperty & property );
    static bool DoDependenciesMatch( const Dependencies & depsA, const Dependencies & depsB );

    Node **         m_NodeMap;
    uint32_t        m_NodeMapMaxKey; // Always equals to some power of 2 minus 1, can be used as mask.
    Array< Node * > m_AllNodes;

    Timer m_Timer;

    // each file used in the generation of the node graph is tracked
    struct UsedFile
    {
        explicit UsedFile( const AString & fileName, uint64_t timeStamp, uint64_t dataHash ) : m_FileName( fileName ), m_TimeStamp( timeStamp ), m_DataHash( dataHash ) {}
        AString     m_FileName;
        uint64_t    m_TimeStamp;
        uint64_t    m_DataHash;
    };
    Array< UsedFile > m_UsedFiles;

    Array< const BFFToken * > m_NodeSourceTokens;

    const SettingsNode * m_Settings;

    static uint32_t s_BuildPassTag;
};

//------------------------------------------------------------------------------<|MERGE_RESOLUTION|>--- conflicted
+++ resolved
@@ -64,11 +64,7 @@
     }
     inline ~NodeGraphHeader() = default;
 
-<<<<<<< HEAD
-    enum : uint8_t { NODE_GRAPH_CURRENT_VERSION = 171 };
-=======
     enum : uint8_t { NODE_GRAPH_CURRENT_VERSION = 174 };
->>>>>>> 37ca4387
 
     bool IsValid() const;
     bool IsCompatibleVersion() const { return m_Version == NODE_GRAPH_CURRENT_VERSION; }

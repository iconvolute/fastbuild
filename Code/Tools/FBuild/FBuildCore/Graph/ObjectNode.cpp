--- conflicted
+++ resolved
@@ -829,15 +829,9 @@
 		// 2) code consuming the windows runtime cannot be distributed due to preprocessing weirdness
 		// 3) pch files are machine specific
 		// 4) user only wants preprocessor step executed
-<<<<<<< HEAD
-		if (!usingCLR && !usingPreprocessorOnly && !(flags & ObjectNode::FLAG_CREATING_PCH))
-		{
-			if (isDistributableCompiler && !usingWinRT)
-=======
 		if ( !usingCLR && !usingPreprocessorOnly && !( flags & ObjectNode::FLAG_CREATING_PCH ) )
 		{
 			if ( isDistributableCompiler && !usingWinRT )
->>>>>>> 60341fdf
 			{
 				flags |= ObjectNode::FLAG_CAN_BE_DISTRIBUTED;
 			}
@@ -1380,17 +1374,10 @@
 			}
 		}
 
-<<<<<<< HEAD
-		if (pass == PASS_PREPROCESSOR_ONLY)
-		{
-			//Strip /ZW
-			if (StripToken("/ZW", token))
-=======
 		if ( pass == PASS_PREPROCESSOR_ONLY )
 		{
 			//Strip /ZW
 			if ( StripToken( "/ZW", token ) )
->>>>>>> 60341fdf
 			{
 				fullArgs += "/D__cplusplus_winrt ";
 				continue;

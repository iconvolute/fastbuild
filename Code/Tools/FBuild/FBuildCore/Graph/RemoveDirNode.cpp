// RemoveDirNode.cpp
//------------------------------------------------------------------------------

// Includes
//------------------------------------------------------------------------------
#include "Tools/FBuild/FBuildCore/PrecompiledHeader.h"

#include "RemoveDirNode.h"

#include "Tools/FBuild/FBuildCore/BFF/Functions/Function.h"
#include "Tools/FBuild/FBuildCore/FBuild.h"
#include "Tools/FBuild/FBuildCore/FLog.h"
#include "Tools/FBuild/FBuildCore/Graph/DirectoryListNode.h"
#include "Tools/FBuild/FBuildCore/Graph/NodeGraph.h"

#include "Core/Env/Env.h"
#include "Core/Strings/AStackString.h"

// Reflection
//------------------------------------------------------------------------------
REFLECT_NODE_BEGIN( RemoveDirNode, Node, MetaNone() )
    REFLECT_ARRAY( m_RemovePaths,               "RemovePaths",          MetaPath() )
    REFLECT_ARRAY( m_RemovePatterns,            "RemovePatterns",       MetaOptional() )
    REFLECT(       m_RemovePathsRecurse,        "RemovePathsRecurse",   MetaOptional() )
    REFLECT_ARRAY( m_RemoveExcludePaths,        "RemoveExcludePaths",   MetaOptional() + MetaPath() )
    REFLECT_ARRAY( m_PreBuildDependencyNames,   "PreBuildDependencies", MetaOptional() + MetaFile() + MetaAllowNonFile() )
REFLECT_END( RemoveDirNode )

// CONSTRUCTOR
//------------------------------------------------------------------------------
RemoveDirNode::RemoveDirNode()
    : Node( AString::GetEmpty(), Node::REMOVE_DIR_NODE, Node::FLAG_NONE )
    , m_RemovePathsRecurse( true )
{
    m_RemovePatterns.Append( AStackString<>( "*" ) );
}

// Initialize
//------------------------------------------------------------------------------
bool RemoveDirNode::Initialize( NodeGraph & nodeGraph, const BFFIterator & iter, const Function * function )
{
    // .PreBuildDependencies
    if ( !InitializePreBuildDependencies( nodeGraph, iter, function, m_PreBuildDependencyNames ) )
    {
        return false; // InitializePreBuildDependencies will have emitted an error
    }

    // Convert RemovePaths paths to DirectoryListNodes
    Dependencies fileListDeps( m_RemovePaths.GetSize() );
    if ( !function->GetDirectoryListNodeList( nodeGraph,
                                              iter,
                                              m_RemovePaths,
                                              m_RemoveExcludePaths,
                                              Array< AString >(), // unused FilesToExclude
                                              Array< AString >(), // unused ExcludePatterns
<<<<<<< HEAD
                                              m_RemovePathsRecurse, 
=======
                                              m_RemovePathsRecurse,
>>>>>>> b693b4d1
                                              &m_RemovePatterns,
                                              "RemovePaths",
                                              fileListDeps ) )
    {
        return false; // GetDirectoryListNodeList will have emitted an error
    }

    // Store dependencies
    m_StaticDependencies.Append( fileListDeps );

    return true;
}

// DESTRUCTOR
//------------------------------------------------------------------------------
RemoveDirNode::~RemoveDirNode() = default;

// IsAFile
//------------------------------------------------------------------------------
/*virtual*/ bool RemoveDirNode::IsAFile() const
{
    return false;
}

// DoBuild
//------------------------------------------------------------------------------
/*virtual*/ Node::BuildResult RemoveDirNode::DoBuild( Job * UNUSED( job ) )
{
    ASSERT( !m_StaticDependencies.IsEmpty() );

    m_Stamp = 0; // Trigger DoBuild() every time

    // Iterate all the DirectoryListNodes
    const Dependency * const depEnd = m_StaticDependencies.End();
    for ( const Dependency * dep = m_StaticDependencies.Begin();
          dep != depEnd;
          ++dep )
    {
        // Grab the files
        DirectoryListNode * dln = dep->GetNode()->CastTo< DirectoryListNode >();
        const Array< FileIO::FileInfo > & files = dln->GetFiles();
        const FileIO::FileInfo * const fEnd = files.End();
        for ( const FileIO::FileInfo * fIt = files.Begin();
              fIt != fEnd;
              ++fIt )
        {
            // source file (full path)
            const AString & srcFile = fIt->m_Name;

            // remove the file
            if ( FileIO::FileDelete( srcFile.Get() ) == false )
            {
                FLOG_ERROR( "Remove failed (error %i) '%s'", Env::GetLastErr(), srcFile.Get() );
                return NODE_RESULT_FAILED; // remove failed
            }

            // we combine everything into one string to ensure it is contiguous in
            // the output
            AStackString<> output;
            output += "Remove: ";
            output += srcFile;
            output += '\n';
            FLOG_BUILD_DIRECT( output.Get() );
        }
    }

    return NODE_RESULT_OK;
}

// Load
//------------------------------------------------------------------------------
/*static*/ Node * RemoveDirNode::Load( NodeGraph & nodeGraph, IOStream & stream )
{
    NODE_LOAD( AStackString<>, name );

    RemoveDirNode * node = nodeGraph.CreateRemoveDirNode( name );

    if ( node->Deserialize( nodeGraph, stream ) == false )
    {
        return nullptr;
    }

    return node;
}

// Save
//------------------------------------------------------------------------------
/*virtual*/ void RemoveDirNode::Save( IOStream & stream ) const
{
    NODE_SAVE( m_Name );
    Node::Serialize( stream );
}

//------------------------------------------------------------------------------<|MERGE_RESOLUTION|>--- conflicted
+++ resolved
@@ -53,11 +53,7 @@
                                               m_RemoveExcludePaths,
                                               Array< AString >(), // unused FilesToExclude
                                               Array< AString >(), // unused ExcludePatterns
-<<<<<<< HEAD
-                                              m_RemovePathsRecurse, 
-=======
                                               m_RemovePathsRecurse,
->>>>>>> b693b4d1
                                               &m_RemovePatterns,
                                               "RemovePaths",
                                               fileListDeps ) )

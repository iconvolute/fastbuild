--- conflicted
+++ resolved
@@ -31,10 +31,6 @@
 //------------------------------------------------------------------------------
 RemoveDirNode::RemoveDirNode()
     : Node( Node::REMOVE_DIR_NODE )
-<<<<<<< HEAD
-    , m_RemovePathsRecurse( true )
-=======
->>>>>>> 37ca4387
 {
     m_ControlFlags = Node::FLAG_ALWAYS_BUILD;
     m_RemovePatterns.EmplaceBack( "*" );

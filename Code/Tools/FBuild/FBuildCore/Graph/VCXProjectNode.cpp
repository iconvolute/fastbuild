// UnityNode.cpp
//------------------------------------------------------------------------------

// Includes
//------------------------------------------------------------------------------
#include "VCXProjectNode.h"

#include "Tools/FBuild/FBuildCore/Error.h"
#include "Tools/FBuild/FBuildCore/FBuild.h"
#include "Tools/FBuild/FBuildCore/FLog.h"
#include "Tools/FBuild/FBuildCore/BFF/Functions/Function.h"
#include "Tools/FBuild/FBuildCore/Graph/NodeGraph.h"
#include "Tools/FBuild/FBuildCore/Graph/DirectoryListNode.h"
#include "Tools/FBuild/FBuildCore/Helpers/ProjectGeneratorBase.h"
#include "Tools/FBuild/FBuildCore/Helpers/VSProjectGenerator.h"

// Core
#include "Core/Containers/UniquePtr.h"
#include "Core/Env/ErrorFormat.h"
#include "Core/FileIO/FileIO.h"
#include "Core/FileIO/FileStream.h"
#include "Core/FileIO/PathUtils.h"
#include "Core/Math/xxHash.h"
#include "Core/Strings/AStackString.h"

// system
#include <string.h> // for memcmp

// Globals
//------------------------------------------------------------------------------
static const AString g_DefaultProjectTypeGuid( "{8BC9CEB8-8B4A-11D0-8D11-00A0C91BC942}");

// Reflection
//------------------------------------------------------------------------------
REFLECT_STRUCT_BEGIN_BASE( VSProjectConfigBase )
    REFLECT(        m_ProjectBuildCommand,          "ProjectBuildCommand",          MetaInheritFromOwner() + MetaOptional() )
    REFLECT(        m_ProjectRebuildCommand,        "ProjectRebuildCommand",        MetaInheritFromOwner() + MetaOptional() )
    REFLECT(        m_ProjectCleanCommand,          "ProjectCleanCommand",          MetaInheritFromOwner() + MetaOptional() )
    REFLECT(        m_Output,                       "Output",                       MetaInheritFromOwner() + MetaOptional() )
    REFLECT(        m_PreprocessorDefinitions,      "PreprocessorDefinitions",      MetaInheritFromOwner() + MetaOptional() )
    REFLECT(        m_IncludeSearchPath,            "IncludeSearchPath",            MetaInheritFromOwner() + MetaOptional() )
    REFLECT(        m_ForcedIncludes,               "ForcedIncludes",               MetaInheritFromOwner() + MetaOptional() )
    REFLECT(        m_AssemblySearchPath,           "AssemblySearchPath",           MetaInheritFromOwner() + MetaOptional() )
    REFLECT(        m_ForcedUsingAssemblies,        "ForcedUsingAssemblies",        MetaInheritFromOwner() + MetaOptional() )
    REFLECT(        m_AdditionalOptions,            "AdditionalOptions",            MetaInheritFromOwner() + MetaOptional() )
    REFLECT(        m_OutputDirectory,              "OutputDirectory",              MetaInheritFromOwner() + MetaOptional() )
    REFLECT(        m_IntermediateDirectory,        "IntermediateDirectory",        MetaInheritFromOwner() + MetaOptional() )
    REFLECT(        m_BuildLogFile,                 "BuildLogFile",                 MetaInheritFromOwner() + MetaOptional() )
    REFLECT(        m_LayoutDir,                    "LayoutDir",                    MetaInheritFromOwner() + MetaOptional() )
    REFLECT(        m_LayoutExtensionFilter,        "LayoutExtensionFilter",        MetaInheritFromOwner() + MetaOptional() )
    REFLECT(        m_Xbox360DebuggerCommand,       "Xbox360DebuggerCommand",       MetaInheritFromOwner() + MetaOptional() )
    REFLECT(        m_DebuggerFlavor,               "DebuggerFlavor",               MetaInheritFromOwner() + MetaOptional() )
    REFLECT(        m_AumidOverride,                "AumidOverride",                MetaInheritFromOwner() + MetaOptional() )
    REFLECT(        m_PlatformToolset,              "PlatformToolset",              MetaInheritFromOwner() + MetaOptional() )
    REFLECT(        m_DeploymentType,               "DeploymentType",               MetaInheritFromOwner() + MetaOptional() )
    REFLECT(        m_DeploymentFiles,              "DeploymentFiles",              MetaInheritFromOwner() + MetaOptional() )
    REFLECT(        m_LocalDebuggerCommandArguments,"LocalDebuggerCommandArguments",MetaInheritFromOwner() + MetaOptional() )
    REFLECT(        m_LocalDebuggerWorkingDirectory,"LocalDebuggerWorkingDirectory",MetaInheritFromOwner() + MetaOptional() )
    REFLECT(        m_LocalDebuggerCommand,         "LocalDebuggerCommand",         MetaInheritFromOwner() + MetaOptional() )
    REFLECT(        m_LocalDebuggerEnvironment,     "LocalDebuggerEnvironment",     MetaInheritFromOwner() + MetaOptional() )
    REFLECT(        m_RemoteDebuggerCommand,            "RemoteDebuggerCommand",            MetaInheritFromOwner() + MetaOptional() )
    REFLECT(        m_RemoteDebuggerCommandArguments,   "RemoteDebuggerCommandArguments",   MetaInheritFromOwner() + MetaOptional() )
    REFLECT(        m_RemoteDebuggerWorkingDirectory,   "RemoteDebuggerWorkingDirectory",   MetaInheritFromOwner() + MetaOptional() )
    REFLECT(        m_Keyword,                      "Keyword",                      MetaInheritFromOwner() + MetaOptional() )
    REFLECT(        m_RootNamespace,                "RootNamespace",                MetaInheritFromOwner() + MetaOptional() )
    REFLECT(        m_ApplicationType,              "ApplicationType",              MetaInheritFromOwner() + MetaOptional() )
    REFLECT(        m_ApplicationTypeRevision,      "ApplicationTypeRevision",      MetaInheritFromOwner() + MetaOptional() )
    REFLECT(        m_TargetLinuxPlatform,          "TargetLinuxPlatform",          MetaInheritFromOwner() + MetaOptional() )
    REFLECT(        m_LinuxProjectType,             "LinuxProjectType",             MetaInheritFromOwner() + MetaOptional() )
    REFLECT(        m_PackagePath,                  "PackagePath",                  MetaInheritFromOwner() + MetaOptional() )
    REFLECT(        m_AdditionalSymbolSearchPaths,  "AdditionalSymbolSearchPaths",  MetaInheritFromOwner() + MetaOptional() )
    REFLECT(        m_AndroidApkLocation,           "AndroidApkLocation",           MetaInheritFromOwner() + MetaOptional() )
<<<<<<< HEAD
=======
    REFLECT(        m_AndroidDebugComponent,        "AndroidDebugComponent",        MetaInheritFromOwner() + MetaOptional() )
    REFLECT(        m_AndroidDebugTarget,           "AndroidDebugTarget",           MetaInheritFromOwner() + MetaOptional() )
    REFLECT(        m_AndroidJdb,                   "AndroidJdb",                   MetaInheritFromOwner() + MetaOptional() )
    REFLECT(        m_AndroidLldbPostAttachCommands,    "AndroidLldbPostAttachCommands",    MetaInheritFromOwner() + MetaOptional() )
    REFLECT(        m_AndroidLldbStartupCommands,   "AndroidLldbStartupCommands",   MetaInheritFromOwner() + MetaOptional() )
    REFLECT(        m_AndroidPostApkInstallCommands,    "AndroidPostApkInstallCommands",    MetaInheritFromOwner() + MetaOptional() )
    REFLECT(        m_AndroidPreApkInstallCommands, "AndroidPreApkInstallCommands", MetaInheritFromOwner() + MetaOptional() )
    REFLECT(        m_AndroidSymbolDirectories,     "AndroidSymbolDirectories",     MetaInheritFromOwner() + MetaOptional() )
    REFLECT(        m_AndroidWaitForDebugger,       "AndroidWaitForDebugger",       MetaInheritFromOwner() + MetaOptional() )
    REFLECT(        m_LaunchFlags,                  "LaunchFlags",                  MetaInheritFromOwner() + MetaOptional() )
>>>>>>> 37ca4387
REFLECT_END( VSProjectConfigBase )

REFLECT_STRUCT_BEGIN( VSProjectConfig, VSProjectConfigBase, MetaNone() )
    REFLECT(        m_Platform,                     "Platform",                     MetaNone() )
    REFLECT(        m_Config,                       "Config",                       MetaNone() )
    REFLECT(        m_Target,                       "Target",                       MetaOptional() )
REFLECT_END( VSProjectConfig )

REFLECT_STRUCT_BEGIN_BASE( VSProjectFileType )
    REFLECT(        m_FileType,                     "FileType",                     MetaNone() )
    REFLECT(        m_Pattern,                      "Pattern",                      MetaNone() )
REFLECT_END( VSProjectFileType )

REFLECT_STRUCT_BEGIN_BASE( VSProjectImport )
    REFLECT(        m_Condition,                    "Condition",                    MetaNone() )
    REFLECT(        m_Project,                      "Project",                      MetaNone() )
REFLECT_END( VSProjectImport )

REFLECT_NODE_BEGIN( VCXProjectNode, VSProjectBaseNode, MetaName( "ProjectOutput" ) + MetaFile() )
    REFLECT_ARRAY(  m_ProjectInputPaths,            "ProjectInputPaths",            MetaOptional() + MetaPath() )
    REFLECT_ARRAY(  m_ProjectInputPathsExclude,     "ProjectInputPathsExclude",     MetaOptional() + MetaPath() )
    REFLECT(        m_ProjectInputPathsRecurse,     "ProjectInputPathsRecurse",     MetaOptional() )
    REFLECT_ARRAY(  m_ProjectFiles,                 "ProjectFiles",                 MetaOptional() + MetaFile() )
    REFLECT_ARRAY(  m_ProjectFilesToExclude,        "ProjectFilesToExclude",        MetaOptional() + MetaFile() )
    REFLECT_ARRAY(  m_ProjectPatternToExclude,      "ProjectPatternToExclude",      MetaOptional() + MetaFile() )
    REFLECT_ARRAY(  m_ProjectBasePaths,             "ProjectBasePath",              MetaOptional() + MetaPath() ) // NOTE: Exposed as "ProjectBasePath" for backwards compat
    REFLECT_ARRAY(  m_ProjectAllowedFileExtensions, "ProjectAllowedFileExtensions", MetaOptional() )
    REFLECT_ARRAY_OF_STRUCT(    m_ProjectConfigs,   "ProjectConfigs",               VSProjectConfig,    MetaOptional() )
    REFLECT_ARRAY_OF_STRUCT(    m_ProjectFileTypes, "ProjectFileTypes",             VSProjectFileType,  MetaOptional() )

    REFLECT(        m_DefaultLanguage,              "DefaultLanguage",              MetaOptional() )
    REFLECT(        m_ApplicationEnvironment,       "ApplicationEnvironment",       MetaOptional() )
    REFLECT(        m_ProjectSccEntrySAK,           "ProjectSccEntrySAK",           MetaOptional() )

    REFLECT_ARRAY(  m_ProjectReferences,            "ProjectReferences",            MetaOptional() )
    REFLECT_ARRAY(  m_ProjectProjectReferences,     "ProjectProjectReferences",     MetaOptional() )

    REFLECT_ARRAY_OF_STRUCT(  m_ProjectProjectImports,  "ProjectProjectImports",    VSProjectImport,    MetaOptional() )

    // Base Project Config settings
    REFLECT_STRUCT( m_BaseProjectConfig,            "BaseProjectConfig",            VSProjectConfigBase,    MetaEmbedMembers() )
REFLECT_END( VCXProjectNode )

// VSProjectConfig::ResolveTargets
//------------------------------------------------------------------------------
/*static*/ bool VSProjectConfig::ResolveTargets( NodeGraph & nodeGraph,
                                                 Array< VSProjectConfig > & configs,
                                                 const BFFToken * iter,
                                                 const Function * function )
{
    // Must provide iter and function, or neither
    ASSERT( ( ( iter == nullptr ) && ( function == nullptr ) ) ||
            ( iter && function ) );

    for ( VSProjectConfig & config : configs )
    {
        // Target is allowed to be empty (perhaps this project represents
        // something that cannot be built, like header browsing information
        // for a 3rd party library for example)
        if ( config.m_Target.IsEmpty() )
        {
            continue;
        }

        // Find the node
        const Node * node = nodeGraph.FindNode( config.m_Target );
        if ( node == nullptr )
        {
            if ( iter && function )
            {
                Error::Error_1104_TargetNotDefined( iter, function, ".Target", config.m_Target );
                return false;
            }
            ASSERT( false ); // Should not be possible to fail when restoring from serialized DB
            continue;
        }

        config.m_TargetNode = node;
    }
    return true;
}

// CONSTRUCTOR
//------------------------------------------------------------------------------
VCXProjectNode::VCXProjectNode()
    : VSProjectBaseNode()
    , m_ProjectSccEntrySAK( false )
{
    m_Type = Node::VCXPROJECT_NODE;

    ProjectGeneratorBase::GetDefaultAllowedFileExtensions( m_ProjectAllowedFileExtensions );

    // Additional default imports to allow debugging on some target platforms
    m_ProjectProjectImports.SetSize( 2 );
    // PS4
    m_ProjectProjectImports[ 0 ].m_Condition = "'$(ConfigurationType)' == 'Makefile' and Exists('$(VCTargetsPath)\\Platforms\\$(Platform)\\SCE.Makefile.$(Platform).targets')";
    m_ProjectProjectImports[ 0 ].m_Project = "$(VCTargetsPath)\\Platforms\\$(Platform)\\SCE.Makefile.$(Platform).targets";
    // Android
    m_ProjectProjectImports[ 1 ].m_Condition = "'$(ConfigurationType)' == 'Makefile' and '$(AndroidAPILevel)' != '' and Exists('$(VCTargetsPath)\\Application Type\\$(ApplicationType)\\$(ApplicationTypeRevision)\\Android.Common.targets')";
    m_ProjectProjectImports[ 1 ].m_Project = "$(VCTargetsPath)\\Application Type\\$(ApplicationType)\\$(ApplicationTypeRevision)\\Android.Common.targets";
}

// Initialize
//------------------------------------------------------------------------------
/*virtual*/ bool VCXProjectNode::Initialize( NodeGraph & nodeGraph, const BFFToken * iter, const Function * function )
{
    ProjectGeneratorBase::FixupAllowedFileExtensions( m_ProjectAllowedFileExtensions );

    Dependencies dirNodes( m_ProjectInputPaths.GetSize() );
    if ( !Function::GetDirectoryListNodeList( nodeGraph,
                                              iter,
                                              function,
                                              m_ProjectInputPaths,
                                              m_ProjectInputPathsExclude,
                                              m_ProjectFilesToExclude,
                                              m_ProjectPatternToExclude,
                                              m_ProjectInputPathsRecurse,
                                              false, // Don't include read-only status in hash
                                              false, // Don't include directories
                                              &m_ProjectAllowedFileExtensions,
                                              "ProjectInputPaths",
                                              dirNodes ) )
    {
        return false; // GetDirectoryListNodeList will have emitted an error
    }

    // generate GUID if not specified
    if ( m_ProjectGuid.IsEmpty() )
    {
        AStackString<> relativePath;
        if ( m_Name.BeginsWith( FBuild::Get().GetWorkingDir() ) )
        {
            relativePath = m_Name.Get() + FBuild::Get().GetWorkingDir().GetLength() + 1;
        }
        else
        {
            relativePath = m_Name;
        }
        relativePath.Replace( '\\', '/' );
        VSProjectGenerator::FormatDeterministicProjectGUID( m_ProjectGuid, relativePath );
    }

    // Generate default configs if not specified
    if ( m_ProjectConfigs.IsEmpty() )
    {
        // Generated configs will take any properties we've
        // set at the project level as a default
        VSProjectConfig config( m_BaseProjectConfig );

        // make the configs
        m_ProjectConfigs.SetCapacity( 4 );
        config.m_Platform   = "Win32";
        config.m_Config     = "Debug";
        m_ProjectConfigs.Append( config );
        config.m_Config     = "Release";
        m_ProjectConfigs.Append( config );
        config.m_Platform   = "x64";
        m_ProjectConfigs.Append( config );
        config.m_Config     = "Debug";
        m_ProjectConfigs.Append( config );
    }

    // Resolve Target names to Node pointers for later use
    if ( VSProjectConfig::ResolveTargets( nodeGraph, m_ProjectConfigs, iter, function ) == false )
    {
        return false; // Initialize will have emitted an error
    }

    // copy to base class platform config tuples array
    if ( m_ProjectPlatformConfigTuples.IsEmpty() )
    {
        VSProjectPlatformConfigTuple platCfgTuple;
        m_ProjectPlatformConfigTuples.SetCapacity( m_ProjectConfigs.GetSize() );
        for ( const VSProjectConfig& config : m_ProjectConfigs )
        {
            platCfgTuple.m_Config = config.m_Config;
            platCfgTuple.m_Platform = config.m_Platform;
            m_ProjectPlatformConfigTuples.Append( platCfgTuple );
        }
    }

    // Store all dependencies
    m_StaticDependencies.SetCapacity( dirNodes.GetSize() );
    m_StaticDependencies.Add( dirNodes );

    return true;
}

// DESTRUCTOR
//------------------------------------------------------------------------------
VCXProjectNode::~VCXProjectNode() = default;

// DoBuild
//------------------------------------------------------------------------------
/*virtual*/ Node::BuildResult VCXProjectNode::DoBuild( Job * /*job*/ )
{
    VSProjectGenerator pg;
    pg.SetBasePaths( m_ProjectBasePaths );

    // Globals
    pg.SetRootNamespace( m_BaseProjectConfig.m_RootNamespace );
    pg.SetProjectGuid( m_ProjectGuid );
    pg.SetDefaultLanguage( m_DefaultLanguage );
    pg.SetApplicationEnvironment( m_ApplicationEnvironment );
    pg.SetProjectSccEntrySAK( m_ProjectSccEntrySAK );

    // References
    pg.SetReferences( m_ProjectReferences );
    pg.SetProjectReferences( m_ProjectProjectReferences );

    // files from directory listings
    for ( const Dependency & staticDep : m_StaticDependencies )
    {
        const DirectoryListNode * dirNode = staticDep.GetNode()->CastTo< DirectoryListNode >();
        for ( const FileIO::FileInfo & fileInfo : dirNode->GetFiles() )
        {
            pg.AddFile( fileInfo.m_Name );
        }
    }

    // files explicitly listed
    for ( const AString & fileName : m_ProjectFiles )
    {
        pg.AddFile( fileName );
    }

    // .vcxproj
    const AString & project = pg.GenerateVCXProj( m_Name, m_ProjectConfigs, m_ProjectFileTypes, m_ProjectProjectImports );
    if ( Save( project, m_Name ) == false )
    {
        return NODE_RESULT_FAILED; // Save will have emitted an error
    }

    // .vcxproj.filters
    const AString & filters = pg.GenerateVCXProjFilters( m_Name );
    AStackString<> filterFile( m_Name );
    filterFile += ".filters";
    if ( Save( filters, filterFile ) == false )
    {
        return NODE_RESULT_FAILED; // Save will have emitted an error
    }

    // Record stamp representing the contents of the files
    m_Stamp = xxHash3::Calc64( project ) + xxHash3::Calc64( filters );

    return NODE_RESULT_OK;
}

// Save
//------------------------------------------------------------------------------
bool VCXProjectNode::Save( const AString & content, const AString & fileName ) const
{
    bool needToWrite = false;

    FileStream old;
    if ( FBuild::Get().GetOptions().m_ForceCleanBuild )
    {
        needToWrite = true;
    }
    else if ( old.Open( fileName.Get(), FileStream::READ_ONLY ) == false )
    {
        needToWrite = true;
    }
    else
    {
        // files differ in size?
        const size_t oldFileSize = (size_t)old.GetFileSize();
        if ( oldFileSize != content.GetLength() )
        {
            needToWrite = true;
        }
        else
        {
            // check content
            UniquePtr< char > mem( ( char *)ALLOC( oldFileSize ) );
            if ( old.Read( mem.Get(), oldFileSize ) != oldFileSize )
            {
                FLOG_ERROR( "VCXProject - Failed to read '%s'", fileName.Get() );
                return false;
            }

            // compare content
            if ( memcmp( mem.Get(), content.Get(), oldFileSize ) != 0 )
            {
                needToWrite = true;
            }
        }

        // ensure we are closed, so we can open again for write if needed
        old.Close();
    }

    // only save if missing or new
    if ( needToWrite == false )
    {
        return true; // nothing to do.
    }

    if ( FBuild::Get().GetOptions().m_ShowCommandSummary )
    {
        FLOG_OUTPUT( "VCXProj: %s\n", fileName.Get() );
    }

    // actually write
    FileStream f;
    if ( !f.Open( fileName.Get(), FileStream::WRITE_ONLY ) )
    {
        FLOG_ERROR( "VCXProject - Failed to open file. Error: %s Target: '%s'", LAST_ERROR_STR, fileName.Get() );
        return false;
    }
    if ( f.Write( content.Get(), content.GetLength() ) != content.GetLength() )
    {
        FLOG_ERROR( "VCXProject - Error writing file. Error: %s Target: '%s'", LAST_ERROR_STR, fileName.Get() );
        return false;
    }
    f.Close();

    return true;
}

// PostLoad
//------------------------------------------------------------------------------
/*virtual*/ void VCXProjectNode::PostLoad( NodeGraph & nodeGraph )
{
    VSProjectConfig::ResolveTargets( nodeGraph, m_ProjectConfigs );
}

// GetProjectTypeGuid
//------------------------------------------------------------------------------
/*virtual*/ const AString & VCXProjectNode::GetProjectTypeGuid() const
{
    return g_DefaultProjectTypeGuid;
}

//------------------------------------------------------------------------------<|MERGE_RESOLUTION|>--- conflicted
+++ resolved
@@ -70,8 +70,6 @@
     REFLECT(        m_PackagePath,                  "PackagePath",                  MetaInheritFromOwner() + MetaOptional() )
     REFLECT(        m_AdditionalSymbolSearchPaths,  "AdditionalSymbolSearchPaths",  MetaInheritFromOwner() + MetaOptional() )
     REFLECT(        m_AndroidApkLocation,           "AndroidApkLocation",           MetaInheritFromOwner() + MetaOptional() )
-<<<<<<< HEAD
-=======
     REFLECT(        m_AndroidDebugComponent,        "AndroidDebugComponent",        MetaInheritFromOwner() + MetaOptional() )
     REFLECT(        m_AndroidDebugTarget,           "AndroidDebugTarget",           MetaInheritFromOwner() + MetaOptional() )
     REFLECT(        m_AndroidJdb,                   "AndroidJdb",                   MetaInheritFromOwner() + MetaOptional() )
@@ -82,7 +80,6 @@
     REFLECT(        m_AndroidSymbolDirectories,     "AndroidSymbolDirectories",     MetaInheritFromOwner() + MetaOptional() )
     REFLECT(        m_AndroidWaitForDebugger,       "AndroidWaitForDebugger",       MetaInheritFromOwner() + MetaOptional() )
     REFLECT(        m_LaunchFlags,                  "LaunchFlags",                  MetaInheritFromOwner() + MetaOptional() )
->>>>>>> 37ca4387
 REFLECT_END( VSProjectConfigBase )
 
 REFLECT_STRUCT_BEGIN( VSProjectConfig, VSProjectConfigBase, MetaNone() )

// VCXProjectNode.h - a node that builds a vcxproj file
//------------------------------------------------------------------------------
#pragma once

// Includes
//------------------------------------------------------------------------------
#include "VSProjectBaseNode.h"

#include "Tools/FBuild/FBuildCore/Helpers/VSProjectGenerator.h"

#include "Core/Containers/Array.h"
#include "Core/FileIO/FileIO.h"
#include "Core/Strings/AString.h"

// Forward Declarations
//------------------------------------------------------------------------------
class DirectoryListNode;

// VSProjectConfigBase
//  - Options that can be set for all configs, or overridden per-config
//------------------------------------------------------------------------------
class VSProjectConfigBase : public Struct
{
    REFLECT_STRUCT_DECLARE( VSProjectConfigBase )
public:
    AString             m_ProjectBuildCommand;
    AString             m_ProjectRebuildCommand;
    AString             m_ProjectCleanCommand;
    AString             m_Output;
    AString             m_PreprocessorDefinitions;
    AString             m_IncludeSearchPath;
    AString             m_ForcedIncludes;
    AString             m_AssemblySearchPath;
    AString             m_ForcedUsingAssemblies;
    AString             m_AdditionalOptions;
    AString             m_OutputDirectory;
    AString             m_IntermediateDirectory;
    AString             m_BuildLogFile;
    AString             m_LayoutDir;
    AString             m_LayoutExtensionFilter;
    AString             m_Xbox360DebuggerCommand;
    AString             m_DebuggerFlavor;
    AString             m_AumidOverride;
    AString             m_PlatformToolset;
    AString             m_DeploymentType;
    AString             m_DeploymentFiles;
    AString             m_LocalDebuggerCommandArguments;
    AString             m_LocalDebuggerWorkingDirectory;
    AString             m_LocalDebuggerCommand;
    AString             m_LocalDebuggerEnvironment;
    AString             m_RemoteDebuggerCommand;
    AString             m_RemoteDebuggerCommandArguments;
    AString             m_RemoteDebuggerWorkingDirectory;
    AString             m_Keyword;
    AString             m_RootNamespace;
    AString             m_ApplicationType;
    AString             m_ApplicationTypeRevision;
    AString             m_TargetLinuxPlatform;
    AString             m_LinuxProjectType;
    AString             m_PackagePath;
    AString             m_AdditionalSymbolSearchPaths;
    AString             m_AndroidApkLocation;
<<<<<<< HEAD
=======
    AString             m_AndroidDebugComponent;
    AString             m_AndroidDebugTarget;
    AString             m_AndroidJdb;
    AString             m_AndroidLldbPostAttachCommands;
    AString             m_AndroidLldbStartupCommands;
    AString             m_AndroidPostApkInstallCommands;
    AString             m_AndroidPreApkInstallCommands;
    AString             m_AndroidSymbolDirectories;
    AString             m_AndroidWaitForDebugger;
    AString             m_LaunchFlags;
>>>>>>> 37ca4387
};

// VSProjectConfig
//  - Properties that are set per-config, overriding those set at the project
//    level, or those that can only be meaningfully set per-config
//------------------------------------------------------------------------------
class VSProjectConfig : public VSProjectConfigBase
{
    REFLECT_STRUCT_DECLARE( VSProjectConfig )
public:
    VSProjectConfig() = default;
    explicit VSProjectConfig( const VSProjectConfigBase & baseConfig )
        : VSProjectConfigBase( baseConfig )
    {}

    AString             m_Platform;
    AString             m_Config;
    AString             m_Target;
    const Node *        m_TargetNode = nullptr;

    static bool ResolveTargets( NodeGraph & nodeGraph,
                                Array< VSProjectConfig > & configs,
                                const BFFToken * iter = nullptr,
                                const Function * function = nullptr );
};

// VSProjectFileType
//------------------------------------------------------------------------------
class VSProjectFileType : public Struct
{
    REFLECT_STRUCT_DECLARE( VSProjectFileType )
public:
    AString             m_FileType; // e.g. "CppForm"
    AString             m_Pattern;  // e.g. "Code\Forms\*.h" (can be full filename also)
};

// VSProjectImport
//------------------------------------------------------------------------------
class VSProjectImport : public Struct
{
    REFLECT_STRUCT_DECLARE( VSProjectImport )
public:
    AString             m_Condition;    // e.g. "'$(ConfigurationType)' == 'Makefile'"
    AString             m_Project;      // e.g. "$(VCTargetsPath)\\Platforms\\$(Platform)\\SCE.Makefile.$(Platform).targets"
};

// VCXProjectNode
//------------------------------------------------------------------------------
class VCXProjectNode : public VSProjectBaseNode
{
    REFLECT_NODE_DECLARE( VCXProjectNode )
public:
    VCXProjectNode();
    virtual bool Initialize( NodeGraph & nodeGraph, const BFFToken * iter, const Function * function ) override;
    virtual ~VCXProjectNode() override;

    static inline Node::Type GetTypeS() { return Node::VCXPROJECT_NODE; }

private:
    virtual BuildResult DoBuild( Job * job ) override;
    virtual void PostLoad( NodeGraph & nodeGraph ) override;

    bool Save( const AString & content, const AString & fileName ) const;

    // VSProjectBaseNode interface
    virtual const AString & GetProjectTypeGuid() const override;

    // Exposed
    Array< AString >    m_ProjectInputPaths;
    Array< AString >    m_ProjectInputPathsExclude;
    bool                m_ProjectInputPathsRecurse = true;
    Array< AString >    m_ProjectFiles;
    Array< AString >    m_ProjectFilesToExclude;
    Array< AString >    m_ProjectPatternToExclude;
    Array< AString >    m_ProjectBasePaths;
    Array< AString >    m_ProjectAllowedFileExtensions;
    VSProjectConfigBase m_BaseProjectConfig;
    Array< VSProjectConfig > m_ProjectConfigs;
    Array< VSProjectFileType > m_ProjectFileTypes;

    AString             m_DefaultLanguage;
    AString             m_ApplicationEnvironment;
    bool                m_ProjectSccEntrySAK = false;

    Array< AString >    m_ProjectReferences;
    Array< AString >    m_ProjectProjectReferences;

    Array< VSProjectImport > m_ProjectProjectImports;
};

//------------------------------------------------------------------------------<|MERGE_RESOLUTION|>--- conflicted
+++ resolved
@@ -60,8 +60,6 @@
     AString             m_PackagePath;
     AString             m_AdditionalSymbolSearchPaths;
     AString             m_AndroidApkLocation;
-<<<<<<< HEAD
-=======
     AString             m_AndroidDebugComponent;
     AString             m_AndroidDebugTarget;
     AString             m_AndroidJdb;
@@ -72,7 +70,6 @@
     AString             m_AndroidSymbolDirectories;
     AString             m_AndroidWaitForDebugger;
     AString             m_LaunchFlags;
->>>>>>> 37ca4387
 };
 
 // VSProjectConfig

--- conflicted
+++ resolved
@@ -171,11 +171,7 @@
     }
 
     // Create new args referencing response file
-<<<<<<< HEAD
-    m_ResponseFileArgs = "@\"";
-=======
     m_ResponseFileArgs = "\"@";
->>>>>>> e8407b79
     m_ResponseFileArgs += m_ResponseFile.GetResponseFilePath();
     m_ResponseFileArgs += "\"";
 

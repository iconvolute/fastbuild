--- conflicted
+++ resolved
@@ -43,12 +43,8 @@
     // Mark nodes as not visited
     nodeGraph.SetBuildPassTagForAllNodes( eSweepTagNotSeen );
 
-<<<<<<< HEAD
-    VisitNodes( nodeGraph, dependencies, visited );
-=======
     // Visit nodes recursively
     VisitNodes( nodeGraph, dependencies );
->>>>>>> e8407b79
 
     // Remove last comma
     for ( uint32_t i = m_Output.GetLength() - 1; i != 0; --i )
@@ -74,39 +70,22 @@
 // VisitNodes
 //------------------------------------------------------------------------------
 void CompilationDatabase::VisitNodes( const NodeGraph & nodeGraph,
-<<<<<<< HEAD
-                                      const Dependencies & dependencies,
-                                      Array< bool > & visited )
-=======
                                       const Dependencies & dependencies )
->>>>>>> e8407b79
 {
     for ( const Dependency & dep : dependencies )
     {
         const Node * node = dep.GetNode();
 
         // Skip already visited nodes
-<<<<<<< HEAD
-        const uint32_t nodeIndex = node->GetIndex();
-        ASSERT( nodeIndex != INVALID_NODE_INDEX );
-        if ( visited[ nodeIndex ] )
-=======
         if ( node->GetBuildPassTag() == eSweepTagSeen )
->>>>>>> e8407b79
         {
             continue;
         }
         node->SetBuildPassTag( eSweepTagSeen );
 
-<<<<<<< HEAD
-        VisitNodes( nodeGraph, node->GetPreBuildDependencies(), visited );
-        VisitNodes( nodeGraph, node->GetStaticDependencies(), visited );
-        VisitNodes( nodeGraph, node->GetDynamicDependencies(), visited );
-=======
         VisitNodes( nodeGraph, node->GetPreBuildDependencies() );
         VisitNodes( nodeGraph, node->GetStaticDependencies() );
         VisitNodes( nodeGraph, node->GetDynamicDependencies() );
->>>>>>> e8407b79
 
         switch ( node->GetType() )
         {

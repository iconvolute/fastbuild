// VSProjectGenerator - Generate a Visual Studio project
//------------------------------------------------------------------------------
#pragma once
#ifndef FBUILD_HELPERS_VSPROJECTGENERATOR_H
#define FBUILD_HELPERS_VSPROJECTGENERATOR_H

// Includes
//------------------------------------------------------------------------------
#include "Core/Containers/Array.h"
#include "Core/Strings/AString.h"

// Forward Declarations
//------------------------------------------------------------------------------
class IOStream;

// VSProjectConfig
//-----------------------------------------------------------------------------
class VSProjectConfig
{
public:
	AString m_Platform;
	AString m_Config;

	AString m_BuildCommand;
	AString m_RebuildCommand;
	AString m_CleanCommand;
	AString m_Output;
	AString m_PreprocessorDefinitions;
	AString m_IncludeSearchPath;
	AString m_ForcedIncludes;
	AString m_AssemblySearchPath;
	AString m_ForcedUsingAssemblies;
	AString m_AdditionalOptions;
	AString m_OutputDirectory;
	AString m_IntermediateDirectory;
	AString m_LayoutDir;
	AString m_LayoutExtensionFilter;
	AString m_Xbox360DebuggerCommand;
	AString m_DebuggerFlavor;
	AString m_AumidOverride;
	AString m_PlatformToolset;
	AString m_DeploymentType;
	AString m_DeploymentFiles;

	AString m_LocalDebuggerCommandArguments;
	AString m_LocalDebuggerWorkingDirectory;
	AString m_LocalDebuggerCommand;
	AString m_LocalDebuggerEnvironment;

	static bool Load( IOStream & stream, Array< VSProjectConfig > & configs );
	static void Save( IOStream & stream, const Array< VSProjectConfig > & configs );
};

// VSProjectFileType
//------------------------------------------------------------------------------
class VSProjectFileType
{
public:
	AString m_FileType;	// e.g. "CppForm"
	AString m_Pattern;	// e.g. "Code\Forms\*.h" (can be full filename also)

	static bool Load( IOStream & stream, Array< VSProjectFileType > & fileTypes );
	static void Save( IOStream & stream, const Array< VSProjectFileType > & fileTypes );
};

// VSProjectGenerator
//------------------------------------------------------------------------------
class VSProjectGenerator
{
public:
	VSProjectGenerator();
	~VSProjectGenerator();

	void SetProjectName( const AString & name ) { m_ProjectName = name; }
	void SetBasePaths( const Array< AString > & paths );
	void SetAllowedFileExtensions( Array< AString > & extensions ) { m_AllowedFileExtensions = extensions; }

	void AddFile( const AString & file, bool filterByExtension = true );
	void AddFiles( const Array< AString > & files, bool filterByExtension = true );

	void SetRootNamespace( const AString & s )			{ m_RootNamespace = s; }
	void SetProjectGuid( const AString & s )			{ m_ProjectGuid = s; }
	void SetDefaultLanguage( const AString & s )		{ m_DefaultLanguage = s; }
	void SetApplicationEnvironment( const AString & s ) { m_ApplicationEnvironment = s; }
	void SetReferences( const Array< AString > & a )	{ m_References = a; }
	void SetProjectReferences( const Array< AString > & a )	{ m_ProjectReferences = a; }

	const AString & GenerateVCXProj( const AString & projectFile,
									 const Array< VSProjectConfig > & configs,
									 const Array< VSProjectFileType > & fileTypes );
	const AString & GenerateVCXProjFilters( const AString & projectFile );

<<<<<<< HEAD
	static void FormatDeterministicProjectGUID( AString * guid, const AString & projectName );
=======
	static void FormatDeterministicProjectGUID( AString & guid, const AString & projectName );
>>>>>>> 51a956fc

private:
	// Helper to format some text
	void Write( const char * fmtString, ... );

	// Helpers to format some xml
	void WritePGItem( const char * xmlTag, const AString & value );

	void GetFolderPath( const AString & fileName, AString & folder ) const;

	// project details
	AString m_ProjectName;
	Array< AString > m_BasePaths;
	Array< AString > m_AllowedFileExtensions;

	// Globals
	AString m_RootNamespace;
	AString m_ProjectGuid;
	AString m_DefaultLanguage;
	AString m_ApplicationEnvironment;
	Array< AString > m_References;
	Array< AString > m_ProjectReferences;

	// intermediate data
	Array< AString > m_Files;

	// working buffer
	AString m_Tmp;

	// final output
	AString m_OutputVCXProj;
	AString m_OutputVCXProjFilters;
};

//------------------------------------------------------------------------------
#endif // FBUILD_HELPERS_VSPROJECTGENERATOR_H<|MERGE_RESOLUTION|>--- conflicted
+++ resolved
@@ -90,11 +90,7 @@
 									 const Array< VSProjectFileType > & fileTypes );
 	const AString & GenerateVCXProjFilters( const AString & projectFile );
 
-<<<<<<< HEAD
-	static void FormatDeterministicProjectGUID( AString * guid, const AString & projectName );
-=======
 	static void FormatDeterministicProjectGUID( AString & guid, const AString & projectName );
->>>>>>> 51a956fc
 
 private:
 	// Helper to format some text

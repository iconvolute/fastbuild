// WorkerBrokerage - Manage worker discovery
//------------------------------------------------------------------------------

// Includes
//------------------------------------------------------------------------------
#include "WorkerBrokerage.h"

// FBuild
#include "Tools/FBuild/FBuildCore/Protocol/Protocol.h"

// Core
#include "Core/Env/Env.h"
#include "Core/Network/Network.h"
#include "Core/Network/TCPConnectionPool.h"
#include "Core/Profile/Profile.h"
#include "Core/Strings/AStackString.h"
<<<<<<< HEAD
#include "Core/Process/Thread.h"
#include "Core/Time/Time.h"

// Constants
//------------------------------------------------------------------------------
static const float sBrokerageElapsedTimeBetweenClean = ( 12 * 60 * 60.0f );
static const uint32_t sBrokerageCleanOlderThan = ( 24 * 60 * 60 );
static const float sBrokerageAvailabilityUpdateTime = ( 10.0f );
static const float sBrokerageIPAddressUpdateTime = ( 5 * 60.0f );
=======
>>>>>>> e8407b79

// CONSTRUCTOR
//------------------------------------------------------------------------------
WorkerBrokerage::WorkerBrokerage()
<<<<<<< HEAD
    : m_Availability( false )
    , m_BrokerageInitialized( false )
    , m_SettingsWriteTime( 0 )
=======
    : m_BrokerageInitialized( false )
>>>>>>> e8407b79
{
}

// InitBrokerage
//------------------------------------------------------------------------------
void WorkerBrokerage::InitBrokerage()
{
    PROFILE_FUNCTION;

    if ( m_BrokerageInitialized )
    {
        return;
    }

    // brokerage path includes version to reduce unnecessary comms attempts
    const uint32_t protocolVersion = Protocol::PROTOCOL_VERSION_MAJOR;

    // root folder
    AStackString<> brokeragePath;
    if ( Env::GetEnvVariable( "FASTBUILD_BROKERAGE_PATH", brokeragePath ) )
    {
        // FASTBUILD_BROKERAGE_PATH can contain multiple paths separated by semi-colon. The worker will register itself into the first path only but
        // the additional paths are paths to additional broker roots allowed for finding remote workers (in order of priority)
        const char * start = brokeragePath.Get();
        const char * end = brokeragePath.GetEnd();
        AStackString<> pathSeparator( ";" );
        while ( true )
        {
            AStackString<> root;
            AStackString<> brokerageRoot;

            const char * separator = brokeragePath.Find( pathSeparator, start, end );
            if ( separator != nullptr )
            {
                root.Append( start, (size_t)( separator - start ) );
            }
            else
            {
                root.Append( start, (size_t)( end - start ) );
            }
            root.TrimStart( ' ' );
            root.TrimEnd( ' ' );
            // <path>/<group>/<version>/
            #if defined( __WINDOWS__ )
                brokerageRoot.Format( "%s\\main\\%u.windows\\", root.Get(), protocolVersion );
            #elif defined( __OSX__ )
                brokerageRoot.Format( "%s/main/%u.osx/", root.Get(), protocolVersion );
            #else
                brokerageRoot.Format( "%s/main/%u.linux/", root.Get(), protocolVersion );
            #endif

            m_BrokerageRoots.Append( brokerageRoot );
            if ( !m_BrokerageRootPaths.IsEmpty() )
            {
                m_BrokerageRootPaths.Append( pathSeparator );
            }

            m_BrokerageRootPaths.Append( brokerageRoot );

            if ( separator != nullptr )
            {
                start = separator + 1;
            }
            else
            {
                break;
            }
        }
    }

<<<<<<< HEAD
    Network::GetHostName( m_HostName );

    UpdateBrokerageFilePath();

    m_TimerLastUpdate.Start();
    m_TimerLastIPUpdate.Start();
    m_TimerLastCleanBroker.Start( sBrokerageElapsedTimeBetweenClean ); // Set timer so we trigger right away

=======
>>>>>>> e8407b79
    m_BrokerageInitialized = true;
}

// DESTRUCTOR
//------------------------------------------------------------------------------
<<<<<<< HEAD
WorkerBrokerage::~WorkerBrokerage()
{
    // Ensure the file disappears when closing
    if ( m_Availability )
    {
        FileIO::FileDelete( m_BrokerageFilePath.Get() );
    }
}

// FindWorkers
//------------------------------------------------------------------------------
void WorkerBrokerage::FindWorkers( Array< AString > & workerList )
{
    PROFILE_FUNCTION;

    // Check for workers for the FASTBUILD_WORKERS environment variable
    // which is a list of worker addresses separated by a semi-colon.
    AStackString<> workersEnv;
    if ( Env::GetEnvVariable( "FASTBUILD_WORKERS", workersEnv ) )
    {
        // If we find a valid list of workers, we'll use that
        workersEnv.Tokenize( workerList, ';' );
        if ( workerList.IsEmpty() == false )
        {
            return;
        }
    }

    // check for workers through brokerage

    // Init the brokerage
    InitBrokerage();
    if ( m_BrokerageRoots.IsEmpty() )
    {
        FLOG_WARN( "No brokerage root; did you set FASTBUILD_BROKERAGE_PATH?" );
        return;
    }

    Array< AString > results( 256, true );
    for( AString& root : m_BrokerageRoots )
    {
        const size_t filesBeforeSearch = results.GetSize();
        if ( !FileIO::GetFiles( root,
                                AStackString<>( "*" ),
                                false,
                                &results ) )
        {
            FLOG_WARN( "No workers found in '%s'", root.Get() );
        }
        else
        {
            FLOG_WARN( "%zu workers found in '%s'", results.GetSize() - filesBeforeSearch, root.Get() );
        }
    }

    // presize
    if ( ( workerList.GetSize() + results.GetSize() ) > workerList.GetCapacity() )
    {
        workerList.SetCapacity( workerList.GetSize() + results.GetSize() );
    }

    // convert worker strings
    const AString * const end = results.End();
    for ( AString * it = results.Begin(); it != end; ++it )
    {
        const AString & fileName = *it;
        const char * lastSlash = fileName.FindLast( NATIVE_SLASH );
        AStackString<> workerName( lastSlash + 1 );
        if ( workerName.CompareI( m_HostName ) != 0 )
        {
            workerList.Append( workerName );
        }
    }
}

// SetAvailability
//------------------------------------------------------------------------------
void WorkerBrokerage::SetAvailability( bool available )
{
    // Init the brokerage if not already
    InitBrokerage();

    // ignore if brokerage not configured
    if ( m_BrokerageRoots.IsEmpty() )
    {
        return;
    }

    if ( available )
    {
        // Check the last update time to avoid too much File IO.
        const float elapsedTime = m_TimerLastUpdate.GetElapsed();
        if ( elapsedTime >= sBrokerageAvailabilityUpdateTime )
        {
            // If settings have changed, (re)create the file 
            // If settings have not changed, update the modification timestamp
            const WorkerSettings & workerSettings = WorkerSettings::Get();
            const uint64_t settingsWriteTime = workerSettings.GetSettingsWriteTime();
            bool createBrokerageFile = ( settingsWriteTime > m_SettingsWriteTime );

            // Check IP last update time and determine if host name or IP address has changed
            if ( m_IPAddress.IsEmpty() || ( m_TimerLastIPUpdate.GetElapsed() >= sBrokerageIPAddressUpdateTime ) )
            {
                AStackString<> hostName;
                AStackString<> domainName;
                AStackString<> ipAddress;

                // Get host and domain name as FQDN could have changed
                Network::GetHostName( hostName );
                Network::GetDomainName( domainName );

                // Resolve host name to ip address
                const uint32_t ip = Network::GetHostIPFromName( hostName );
                if ( ( ip != 0 ) && ( ip != 0x0100007f ) )
                {
                    TCPConnectionPool::GetAddressAsString( ip, ipAddress );
                }

                if ( ( hostName != m_HostName ) || ( domainName != m_DomainName ) || ( ipAddress != m_IPAddress ) )
                {
                    m_HostName = hostName;
                    m_DomainName = domainName;
                    m_IPAddress = ipAddress;

                    // Remove existing brokerage file, as filename is being updated
                    FileIO::FileDelete( m_BrokerageFilePath.Get() );

                    // Update brokerage path
                    UpdateBrokerageFilePath();

                    // Host name, domain name, or IP address changed - create the file
                    createBrokerageFile = true;
                }

                // Restart the IP timer
                m_TimerLastIPUpdate.Start();
            }

            if ( createBrokerageFile == false )
            {
                // Update the modified time
                // (Allows an external process to delete orphaned files (from crashes/terminated workers)
                if ( FileIO::SetFileLastWriteTimeToNow( m_BrokerageFilePath ) == false )
                {
                    // Failed to update time - try to create or recreate the file
                    createBrokerageFile = true;
                }
            }

            if ( createBrokerageFile )
            {
                // Version
                AStackString<> buffer;
                buffer.AppendFormat( "Version: %s\n", FBUILD_VERSION_STRING );

                // Username
                AStackString<> userName;
                Env::GetLocalUserName( userName );
                buffer.AppendFormat( "User: %s\n", userName.Get() );

                // Host Name
                buffer.AppendFormat( "Host Name: %s\n", m_HostName.Get() );

                if ( !m_DomainName.IsEmpty() )
                {
                    // Domain Name
                    buffer.AppendFormat( "Domain Name: %s\n", m_DomainName.Get() );

                    // Fully Quantified Domain Name
                    buffer.AppendFormat( "FQDN: %s.%s\n", m_HostName.Get(), m_DomainName.Get() );
                }

                // IP Address
                buffer.AppendFormat( "IPv4 Address: %s\n", m_IPAddress.Get() );

                // CPU Thresholds
                static const uint32_t numProcessors = Env::GetNumProcessors();
                buffer.AppendFormat( "CPUs: %u/%u\n", workerSettings.GetNumCPUsToUse(), numProcessors );

                // Memory Threshold
                buffer.AppendFormat( "Memory: %u\n", workerSettings.GetMinimumFreeMemoryMiB() );

                // Mode
                switch ( workerSettings.GetMode() )
                {
                    case WorkerSettings::DISABLED:      buffer += "Mode: disabled\n";     break;
                    case WorkerSettings::WHEN_IDLE:     buffer.AppendFormat( "Mode: idle @ %u%%\n", workerSettings.GetIdleThresholdPercent() ); break;
                    case WorkerSettings::DEDICATED:     buffer += "Mode: dedicated\n";    break;
                    case WorkerSettings::PROPORTIONAL:  buffer += "Mode: proportional\n"; break;
                }

                // Create/write file which signifies availability
                FileIO::EnsurePathExists( m_BrokerageRoots[0] );
                FileStream fs;
                if ( fs.Open( m_BrokerageFilePath.Get(), FileStream::WRITE_ONLY ) )
                {
                    fs.WriteBuffer( buffer.Get(), buffer.GetLength() );

                    // Take note of time we wrote the settings
                    m_SettingsWriteTime = settingsWriteTime;
                }
            }

            // Restart the timer
            m_TimerLastUpdate.Start();
        }
    }
    else if ( m_Availability != available )
    {
        // remove file to remove availability
        FileIO::FileDelete( m_BrokerageFilePath.Get() );

        // Restart the timer
        m_TimerLastUpdate.Start();
    }
    m_Availability = available;
    
    // Handle brokerage cleaning
    if ( m_TimerLastCleanBroker.GetElapsed() >= sBrokerageElapsedTimeBetweenClean )
    {
        const uint64_t fileTimeNow = Time::FileTimeToSeconds( Time::GetCurrentFileTime() );

        Array< AString > files( 256, true );
        if ( !FileIO::GetFiles( m_BrokerageRoots[ 0 ],
                                AStackString<>( "*" ),
                                false,
                                &files ) )
        {
            FLOG_WARN( "No workers found in '%s' (or inaccessible)", m_BrokerageRoots[ 0 ].Get() );
        }

        for ( const AString & file : files )
        {
            const uint64_t lastWriteTime = Time::FileTimeToSeconds( FileIO::GetFileLastWriteTime( file ) );
            if ( ( fileTimeNow > lastWriteTime ) && ( ( fileTimeNow - lastWriteTime ) > sBrokerageCleanOlderThan ) )
            {
                FLOG_WARN( "Removing '%s' (too old)", file.Get() );
                FileIO::FileDelete( file.Get() );
            }
        }

        // Restart the timer
        m_TimerLastCleanBroker.Start();
    }
}

//------------------------------------------------------------------------------
// UpdateBrokerageFilePath
//------------------------------------------------------------------------------
void WorkerBrokerage::UpdateBrokerageFilePath()
{
    if ( !m_BrokerageRoots.IsEmpty() )
    {
        if ( !m_IPAddress.IsEmpty() )
        {
            m_BrokerageFilePath.Format( "%s%s", m_BrokerageRoots[0].Get(), m_IPAddress.Get() );
        }
        else
        {
            m_BrokerageFilePath.Format( "%s%s", m_BrokerageRoots[0].Get(), m_HostName.Get() );
        }
    }
}
=======
WorkerBrokerage::~WorkerBrokerage() = default;
>>>>>>> e8407b79

//------------------------------------------------------------------------------<|MERGE_RESOLUTION|>--- conflicted
+++ resolved
@@ -14,29 +14,11 @@
 #include "Core/Network/TCPConnectionPool.h"
 #include "Core/Profile/Profile.h"
 #include "Core/Strings/AStackString.h"
-<<<<<<< HEAD
-#include "Core/Process/Thread.h"
-#include "Core/Time/Time.h"
-
-// Constants
-//------------------------------------------------------------------------------
-static const float sBrokerageElapsedTimeBetweenClean = ( 12 * 60 * 60.0f );
-static const uint32_t sBrokerageCleanOlderThan = ( 24 * 60 * 60 );
-static const float sBrokerageAvailabilityUpdateTime = ( 10.0f );
-static const float sBrokerageIPAddressUpdateTime = ( 5 * 60.0f );
-=======
->>>>>>> e8407b79
 
 // CONSTRUCTOR
 //------------------------------------------------------------------------------
 WorkerBrokerage::WorkerBrokerage()
-<<<<<<< HEAD
-    : m_Availability( false )
-    , m_BrokerageInitialized( false )
-    , m_SettingsWriteTime( 0 )
-=======
     : m_BrokerageInitialized( false )
->>>>>>> e8407b79
 {
 }
 
@@ -107,288 +89,11 @@
         }
     }
 
-<<<<<<< HEAD
-    Network::GetHostName( m_HostName );
-
-    UpdateBrokerageFilePath();
-
-    m_TimerLastUpdate.Start();
-    m_TimerLastIPUpdate.Start();
-    m_TimerLastCleanBroker.Start( sBrokerageElapsedTimeBetweenClean ); // Set timer so we trigger right away
-
-=======
->>>>>>> e8407b79
     m_BrokerageInitialized = true;
 }
 
 // DESTRUCTOR
 //------------------------------------------------------------------------------
-<<<<<<< HEAD
-WorkerBrokerage::~WorkerBrokerage()
-{
-    // Ensure the file disappears when closing
-    if ( m_Availability )
-    {
-        FileIO::FileDelete( m_BrokerageFilePath.Get() );
-    }
-}
-
-// FindWorkers
-//------------------------------------------------------------------------------
-void WorkerBrokerage::FindWorkers( Array< AString > & workerList )
-{
-    PROFILE_FUNCTION;
-
-    // Check for workers for the FASTBUILD_WORKERS environment variable
-    // which is a list of worker addresses separated by a semi-colon.
-    AStackString<> workersEnv;
-    if ( Env::GetEnvVariable( "FASTBUILD_WORKERS", workersEnv ) )
-    {
-        // If we find a valid list of workers, we'll use that
-        workersEnv.Tokenize( workerList, ';' );
-        if ( workerList.IsEmpty() == false )
-        {
-            return;
-        }
-    }
-
-    // check for workers through brokerage
-
-    // Init the brokerage
-    InitBrokerage();
-    if ( m_BrokerageRoots.IsEmpty() )
-    {
-        FLOG_WARN( "No brokerage root; did you set FASTBUILD_BROKERAGE_PATH?" );
-        return;
-    }
-
-    Array< AString > results( 256, true );
-    for( AString& root : m_BrokerageRoots )
-    {
-        const size_t filesBeforeSearch = results.GetSize();
-        if ( !FileIO::GetFiles( root,
-                                AStackString<>( "*" ),
-                                false,
-                                &results ) )
-        {
-            FLOG_WARN( "No workers found in '%s'", root.Get() );
-        }
-        else
-        {
-            FLOG_WARN( "%zu workers found in '%s'", results.GetSize() - filesBeforeSearch, root.Get() );
-        }
-    }
-
-    // presize
-    if ( ( workerList.GetSize() + results.GetSize() ) > workerList.GetCapacity() )
-    {
-        workerList.SetCapacity( workerList.GetSize() + results.GetSize() );
-    }
-
-    // convert worker strings
-    const AString * const end = results.End();
-    for ( AString * it = results.Begin(); it != end; ++it )
-    {
-        const AString & fileName = *it;
-        const char * lastSlash = fileName.FindLast( NATIVE_SLASH );
-        AStackString<> workerName( lastSlash + 1 );
-        if ( workerName.CompareI( m_HostName ) != 0 )
-        {
-            workerList.Append( workerName );
-        }
-    }
-}
-
-// SetAvailability
-//------------------------------------------------------------------------------
-void WorkerBrokerage::SetAvailability( bool available )
-{
-    // Init the brokerage if not already
-    InitBrokerage();
-
-    // ignore if brokerage not configured
-    if ( m_BrokerageRoots.IsEmpty() )
-    {
-        return;
-    }
-
-    if ( available )
-    {
-        // Check the last update time to avoid too much File IO.
-        const float elapsedTime = m_TimerLastUpdate.GetElapsed();
-        if ( elapsedTime >= sBrokerageAvailabilityUpdateTime )
-        {
-            // If settings have changed, (re)create the file 
-            // If settings have not changed, update the modification timestamp
-            const WorkerSettings & workerSettings = WorkerSettings::Get();
-            const uint64_t settingsWriteTime = workerSettings.GetSettingsWriteTime();
-            bool createBrokerageFile = ( settingsWriteTime > m_SettingsWriteTime );
-
-            // Check IP last update time and determine if host name or IP address has changed
-            if ( m_IPAddress.IsEmpty() || ( m_TimerLastIPUpdate.GetElapsed() >= sBrokerageIPAddressUpdateTime ) )
-            {
-                AStackString<> hostName;
-                AStackString<> domainName;
-                AStackString<> ipAddress;
-
-                // Get host and domain name as FQDN could have changed
-                Network::GetHostName( hostName );
-                Network::GetDomainName( domainName );
-
-                // Resolve host name to ip address
-                const uint32_t ip = Network::GetHostIPFromName( hostName );
-                if ( ( ip != 0 ) && ( ip != 0x0100007f ) )
-                {
-                    TCPConnectionPool::GetAddressAsString( ip, ipAddress );
-                }
-
-                if ( ( hostName != m_HostName ) || ( domainName != m_DomainName ) || ( ipAddress != m_IPAddress ) )
-                {
-                    m_HostName = hostName;
-                    m_DomainName = domainName;
-                    m_IPAddress = ipAddress;
-
-                    // Remove existing brokerage file, as filename is being updated
-                    FileIO::FileDelete( m_BrokerageFilePath.Get() );
-
-                    // Update brokerage path
-                    UpdateBrokerageFilePath();
-
-                    // Host name, domain name, or IP address changed - create the file
-                    createBrokerageFile = true;
-                }
-
-                // Restart the IP timer
-                m_TimerLastIPUpdate.Start();
-            }
-
-            if ( createBrokerageFile == false )
-            {
-                // Update the modified time
-                // (Allows an external process to delete orphaned files (from crashes/terminated workers)
-                if ( FileIO::SetFileLastWriteTimeToNow( m_BrokerageFilePath ) == false )
-                {
-                    // Failed to update time - try to create or recreate the file
-                    createBrokerageFile = true;
-                }
-            }
-
-            if ( createBrokerageFile )
-            {
-                // Version
-                AStackString<> buffer;
-                buffer.AppendFormat( "Version: %s\n", FBUILD_VERSION_STRING );
-
-                // Username
-                AStackString<> userName;
-                Env::GetLocalUserName( userName );
-                buffer.AppendFormat( "User: %s\n", userName.Get() );
-
-                // Host Name
-                buffer.AppendFormat( "Host Name: %s\n", m_HostName.Get() );
-
-                if ( !m_DomainName.IsEmpty() )
-                {
-                    // Domain Name
-                    buffer.AppendFormat( "Domain Name: %s\n", m_DomainName.Get() );
-
-                    // Fully Quantified Domain Name
-                    buffer.AppendFormat( "FQDN: %s.%s\n", m_HostName.Get(), m_DomainName.Get() );
-                }
-
-                // IP Address
-                buffer.AppendFormat( "IPv4 Address: %s\n", m_IPAddress.Get() );
-
-                // CPU Thresholds
-                static const uint32_t numProcessors = Env::GetNumProcessors();
-                buffer.AppendFormat( "CPUs: %u/%u\n", workerSettings.GetNumCPUsToUse(), numProcessors );
-
-                // Memory Threshold
-                buffer.AppendFormat( "Memory: %u\n", workerSettings.GetMinimumFreeMemoryMiB() );
-
-                // Mode
-                switch ( workerSettings.GetMode() )
-                {
-                    case WorkerSettings::DISABLED:      buffer += "Mode: disabled\n";     break;
-                    case WorkerSettings::WHEN_IDLE:     buffer.AppendFormat( "Mode: idle @ %u%%\n", workerSettings.GetIdleThresholdPercent() ); break;
-                    case WorkerSettings::DEDICATED:     buffer += "Mode: dedicated\n";    break;
-                    case WorkerSettings::PROPORTIONAL:  buffer += "Mode: proportional\n"; break;
-                }
-
-                // Create/write file which signifies availability
-                FileIO::EnsurePathExists( m_BrokerageRoots[0] );
-                FileStream fs;
-                if ( fs.Open( m_BrokerageFilePath.Get(), FileStream::WRITE_ONLY ) )
-                {
-                    fs.WriteBuffer( buffer.Get(), buffer.GetLength() );
-
-                    // Take note of time we wrote the settings
-                    m_SettingsWriteTime = settingsWriteTime;
-                }
-            }
-
-            // Restart the timer
-            m_TimerLastUpdate.Start();
-        }
-    }
-    else if ( m_Availability != available )
-    {
-        // remove file to remove availability
-        FileIO::FileDelete( m_BrokerageFilePath.Get() );
-
-        // Restart the timer
-        m_TimerLastUpdate.Start();
-    }
-    m_Availability = available;
-    
-    // Handle brokerage cleaning
-    if ( m_TimerLastCleanBroker.GetElapsed() >= sBrokerageElapsedTimeBetweenClean )
-    {
-        const uint64_t fileTimeNow = Time::FileTimeToSeconds( Time::GetCurrentFileTime() );
-
-        Array< AString > files( 256, true );
-        if ( !FileIO::GetFiles( m_BrokerageRoots[ 0 ],
-                                AStackString<>( "*" ),
-                                false,
-                                &files ) )
-        {
-            FLOG_WARN( "No workers found in '%s' (or inaccessible)", m_BrokerageRoots[ 0 ].Get() );
-        }
-
-        for ( const AString & file : files )
-        {
-            const uint64_t lastWriteTime = Time::FileTimeToSeconds( FileIO::GetFileLastWriteTime( file ) );
-            if ( ( fileTimeNow > lastWriteTime ) && ( ( fileTimeNow - lastWriteTime ) > sBrokerageCleanOlderThan ) )
-            {
-                FLOG_WARN( "Removing '%s' (too old)", file.Get() );
-                FileIO::FileDelete( file.Get() );
-            }
-        }
-
-        // Restart the timer
-        m_TimerLastCleanBroker.Start();
-    }
-}
-
-//------------------------------------------------------------------------------
-// UpdateBrokerageFilePath
-//------------------------------------------------------------------------------
-void WorkerBrokerage::UpdateBrokerageFilePath()
-{
-    if ( !m_BrokerageRoots.IsEmpty() )
-    {
-        if ( !m_IPAddress.IsEmpty() )
-        {
-            m_BrokerageFilePath.Format( "%s%s", m_BrokerageRoots[0].Get(), m_IPAddress.Get() );
-        }
-        else
-        {
-            m_BrokerageFilePath.Format( "%s%s", m_BrokerageRoots[0].Get(), m_HostName.Get() );
-        }
-    }
-}
-=======
 WorkerBrokerage::~WorkerBrokerage() = default;
->>>>>>> e8407b79
 
 //------------------------------------------------------------------------------
// WorkerBrokerage - Manage worker discovery
//------------------------------------------------------------------------------
#pragma once

// Includes
//------------------------------------------------------------------------------
#include "Core/Containers/Array.h"
#include "Core/Strings/AString.h"

// Forward Declarations
//------------------------------------------------------------------------------

// WorkerBrokerage
//------------------------------------------------------------------------------
class WorkerBrokerage
{
public:
    WorkerBrokerage();
    ~WorkerBrokerage();

<<<<<<< HEAD
    inline const Array<AString> & GetBrokerageRoots() const { return m_BrokerageRoots; }
    inline const AString & GetBrokerageRootPaths() const { return m_BrokerageRootPaths; }
    inline const AString & GetHostName() const { return m_HostName; }

    // client interface
    void FindWorkers( Array< AString > & workerList );

    // server interface
    void SetAvailability( bool available );
private:
    void InitBrokerage();
    void UpdateBrokerageFilePath();

    Array<AString>      m_BrokerageRoots;
    AString             m_BrokerageRootPaths;
    bool                m_Availability;
    bool                m_BrokerageInitialized;
    AString             m_HostName;
    AString             m_DomainName;
    AString             m_IPAddress;
    AString             m_BrokerageFilePath;
    Timer               m_TimerLastUpdate;      // Throttle network access
    Timer               m_TimerLastIPUpdate;    // Throttle dns access
    uint64_t            m_SettingsWriteTime;    // FileTime of settings time when last changed
    Timer               m_TimerLastCleanBroker;
=======
    const AString & GetBrokerageRootPaths() const { return m_BrokerageRootPaths; }
protected:
    void InitBrokerage();

    Array<AString>      m_BrokerageRoots;
    AString             m_BrokerageRootPaths;
    bool                m_BrokerageInitialized;
>>>>>>> e8407b79
};

//------------------------------------------------------------------------------<|MERGE_RESOLUTION|>--- conflicted
+++ resolved
@@ -18,33 +18,6 @@
     WorkerBrokerage();
     ~WorkerBrokerage();
 
-<<<<<<< HEAD
-    inline const Array<AString> & GetBrokerageRoots() const { return m_BrokerageRoots; }
-    inline const AString & GetBrokerageRootPaths() const { return m_BrokerageRootPaths; }
-    inline const AString & GetHostName() const { return m_HostName; }
-
-    // client interface
-    void FindWorkers( Array< AString > & workerList );
-
-    // server interface
-    void SetAvailability( bool available );
-private:
-    void InitBrokerage();
-    void UpdateBrokerageFilePath();
-
-    Array<AString>      m_BrokerageRoots;
-    AString             m_BrokerageRootPaths;
-    bool                m_Availability;
-    bool                m_BrokerageInitialized;
-    AString             m_HostName;
-    AString             m_DomainName;
-    AString             m_IPAddress;
-    AString             m_BrokerageFilePath;
-    Timer               m_TimerLastUpdate;      // Throttle network access
-    Timer               m_TimerLastIPUpdate;    // Throttle dns access
-    uint64_t            m_SettingsWriteTime;    // FileTime of settings time when last changed
-    Timer               m_TimerLastCleanBroker;
-=======
     const AString & GetBrokerageRootPaths() const { return m_BrokerageRootPaths; }
 protected:
     void InitBrokerage();
@@ -52,7 +25,6 @@
     Array<AString>      m_BrokerageRoots;
     AString             m_BrokerageRootPaths;
     bool                m_BrokerageInitialized;
->>>>>>> e8407b79
 };
 
 //------------------------------------------------------------------------------
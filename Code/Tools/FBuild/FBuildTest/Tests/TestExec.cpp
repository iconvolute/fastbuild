--- conflicted
+++ resolved
@@ -27,10 +27,7 @@
     void Build_ExecCommand_MultipleInputChange() const;
     void Build_ExecCommand_UseStdOut() const;
     void Build_ExecCommand_ExpectedFailures() const;
-<<<<<<< HEAD
-=======
     void Build_ExecEnvCommand() const;
->>>>>>> e8407b79
     void Exclusions() const;
 };
 
@@ -44,10 +41,7 @@
     REGISTER_TEST( Build_ExecCommand_MultipleInputChange )
     REGISTER_TEST( Build_ExecCommand_UseStdOut )
     REGISTER_TEST( Build_ExecCommand_ExpectedFailures )
-<<<<<<< HEAD
-=======
     REGISTER_TEST( Build_ExecEnvCommand )
->>>>>>> e8407b79
     REGISTER_TEST( Exclusions )
 REGISTER_TESTS_END
 
@@ -317,8 +311,6 @@
     TEST_ASSERT( !fBuild.Build( targets ) );
 }
 
-<<<<<<< HEAD
-=======
 //------------------------------------------------------------------------------
 void TestExec::Build_ExecEnvCommand() const
 {
@@ -341,7 +333,6 @@
     TEST_ASSERT( fBuild.Build( "ExecEnvCommandTest" ) );
 }
 
->>>>>>> e8407b79
 // Exclusions
 //------------------------------------------------------------------------------
 void TestExec::Exclusions() const

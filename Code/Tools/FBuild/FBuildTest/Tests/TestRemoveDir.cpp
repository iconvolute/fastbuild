--- conflicted
+++ resolved
@@ -19,9 +19,6 @@
 private:
     DECLARE_TESTS
 
-<<<<<<< HEAD
-    void RemoveDir() const;
-=======
     void RemoveDirRecurse() const;
     void RemoveDirRecurseNoExist() const;
     void RemoveDirNoRecurse() const;
@@ -37,7 +34,6 @@
     static const char * const s_FileB;
     static const char * const s_PathC;
     static const char * const s_FileC;
->>>>>>> 37ca4387
 };
 
 // Static Data
@@ -52,12 +48,6 @@
 // Register Tests
 //------------------------------------------------------------------------------
 REGISTER_TESTS_BEGIN( TestRemoveDir )
-<<<<<<< HEAD
-    REGISTER_TEST( RemoveDir )
-REGISTER_TESTS_END
-
-// RemoveDir
-=======
     REGISTER_TEST( RemoveDirRecurse )
     REGISTER_TEST( RemoveDirRecurseNoExist )
     REGISTER_TEST( RemoveDirNoRecurse )
@@ -98,7 +88,6 @@
 }
 
 // RemoveDirRecurseNoExist
->>>>>>> 37ca4387
 //------------------------------------------------------------------------------
 void TestRemoveDir::RemoveDirRecurseNoExist() const
 {

--- conflicted
+++ resolved
@@ -672,14 +672,11 @@
         [
             .Path           = 'External'
             .Projects       = { 'LZ4-proj', 'SDKs-proj', 'xxHash-proj', 'Zstd-proj' }
-<<<<<<< HEAD
-=======
         ]
         .Folder_Scripts =
         [
             .Path           = 'Scripts'
             .Projects       = { 'Scripts-proj' }
->>>>>>> 37ca4387
         ]
         .Folder_Test =
         [

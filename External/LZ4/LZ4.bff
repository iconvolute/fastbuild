// LZ4
//------------------------------------------------------------------------------
<<<<<<< HEAD
.LZ4BasePath        = '../External/LZ4/lz4-1.9.3/lib'
=======
.LZ4BasePath        = '../External/LZ4/lz4-1.9.4/lib'
>>>>>>> e8407b79
.LZ4IncludePaths    = ' "-I$LZ4BasePath$"'
{
    .ProjectName        = 'LZ4'
    .ProjectPath        = '$LZ4BasePath$'

    // Target/Compiler specific options
    .LZ4Options_x64     = [
                            .LZ4CompilerOptions = ' /wd6239'    // (<non-zero constant> && <expression>) always evaluates to the result of <expression>.  Did you intend to use the bitwise-and operator?
                                                + ' /wd6240'    // (<expression> && <non-zero constant>) always evaluates to the result of <expression>.  Did you intend to use the bitwise-and operator?
                                                + ' /wd6262'    // Function uses '%u' bytes of stack:  exceeds /analyze:stacksize '16384'.  Consider moving some data to heap.
                                                + ' /wd6326'    // Potential comparison of a constant with another constant.
                                                + ' /wd6385'    // Reading invalid data from 'v':  the readable size is '_Old_5`2' bytes, but '4' bytes may be read.: Lines: 427, 430, 432, 436, 437, 438, 439
                                                + ' /wd28251'   // warning C28251: Inconsistent annotation for '_setjmp': this instance has no annotations. See <no file>(0).
                                                + ' /wd26051'   // Function with irreducible control flow graph.

                                                + ' -O2'        // Compile with optimizations even in debug to improve performance
                          ]
    .LZ4Options_x64Clang= [
                            .LZ4CompilerOptions = ' -O2'        // Compile with optimizations even in debug to improve performance

                            // When mixing old versions of Clang with VS2019, there are some problems with certian
                            // bitscan intrinsics, so we disable their use here
                            #if USING_CLANG_7 || USING_CLANG_8 || USING_CLANG_9
                                .LZ4CompilerOptions + ' -DLZ4_FORCE_SW_BITCOUNT'
                            #endif
                          ]
    .LZ4Options_x64Linux= [
                            .LZ4CompilerOptions = ' -O2'        // Compile with optimizations even in debug to improve performance
                          ]
    .LZ4Options_x64ClangLinux  = .LZ4Options_x64Linux
    .LZ4Options_x64OSX  = [
                            .LZ4CompilerOptions = ' -O2'        // Compile with optimizations even in debug to improve performance
                          ]
    .LZ4Options_ARMOSX  = [
                            .LZ4CompilerOptions = ' -O2'        // Compile with optimizations even in debug to improve performance
                          ]

    // Library
    //--------------------------------------------------------------------------
    .ProjectConfigs = {}
    ForEach( .BuildConfig in .BuildConfigs )
    {
        Using( .BuildConfig )

        .OutputBase + '\$Platform$-$BuildConfigName$'

        Using( ."LZ4Options_$Platform$" )

        // Static Library
        ObjectList( '$ProjectName$-Lib-$Platform$-$BuildConfigName$' )
        {
            // Input - Only build specific files we use
            .CompilerInputFiles         = {
                                            '$LZ4BasePath$\lz4.c'
                                            '$LZ4BasePath$\lz4hc.c'
                                            '$LZ4BasePath$\xxhash.c'
                                          }

            // Options
            .CompilerOptions            = .CompilerOptionsC
                                        + .LZ4IncludePaths
                                        + .LZ4CompilerOptions

                                        #if __WINDOWS__
                                            // Remove flags that disable opimizations
                                            - ' /Od'
                                            - ' /RTC1'

                                            // Disable clang-cl static analysis if enabled for this config
                                            // (we won't fix warnings in 3rd party code)
                                            - ' --analyze'
                                        #else
                                            - ' -O0'
                                        #endif
                                        
                                        // Disable warnings if using Clang. There are too many warnings in LZ4
                                        // and they differ with every version of Clang
                                        - ' -Wall'
                                        - ' -Werror'
                                        - ' -Wfatal-errors'
                                        - ' -Wextra'
                                        - ' -Wshadow'
                                        - ' -Weverything'

            // Output
            .CompilerOutputPath         = '$OutputBase$/External/$ProjectName$/'
        }
        Alias( '$ProjectName$-$Platform$-$BuildConfigName$' ) { .Targets = '$ProjectName$-Lib-$Platform$-$BuildConfigName$' }

        #if __WINDOWS__
            .ProjectConfig              = [ Using( .'Project_$Platform$_$BuildConfigName$' ) .Target = '$ProjectName$-$Platform$-$BuildConfigName$' ]
            ^ProjectConfigs             + .ProjectConfig
        #endif
        #if __OSX__
            .ProjectConfig              = [ .Config = '$BuildConfigName$'   .Target = '$ProjectName$-x64OSX-$BuildConfigName$' ]
            ^ProjectConfigs             + .ProjectConfig
        #endif
    }

    // Aliases
    //--------------------------------------------------------------------------
    CreateCommonAliases( .ProjectName )

    // Visual Studio Project Generation
    //--------------------------------------------------------------------------
    #if __WINDOWS__
        .ExtraOptions   = [
                            .ProjectFiles = '../External/LZ4/LZ4.bff'
                          ]
        CreateVCXProject_Lib( .ProjectName, .ProjectPath, .ProjectConfigs, .ExtraOptions )
    #endif

    // XCode Project Generation
    //--------------------------------------------------------------------------
    #if __OSX__
        XCodeProject( '$ProjectName$-xcodeproj' )
        {
            .ProjectOutput              = '../tmp/XCode/Projects/0_External/$ProjectName$.xcodeproj/project.pbxproj'
            .ProjectInputPaths          = '$ProjectPath$/'
            .ProjectBasePath            = '$ProjectPath$/'

            .XCodeBuildWorkingDir       = '../../../../Code/'
        }
    #endif
}<|MERGE_RESOLUTION|>--- conflicted
+++ resolved
@@ -1,10 +1,6 @@
 // LZ4
 //------------------------------------------------------------------------------
-<<<<<<< HEAD
-.LZ4BasePath        = '../External/LZ4/lz4-1.9.3/lib'
-=======
 .LZ4BasePath        = '../External/LZ4/lz4-1.9.4/lib'
->>>>>>> e8407b79
 .LZ4IncludePaths    = ' "-I$LZ4BasePath$"'
 {
     .ProjectName        = 'LZ4'

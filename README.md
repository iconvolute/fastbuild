--- conflicted
+++ resolved
@@ -1,29 +1,23 @@
 # FASTBuild
+
+FASTBuild is a build system for Windows, OSX and Linux, supporting distributed compilation and object caching. It is used by many game developers, from small independent teams to some of the largest studios in the world.
+
+FASTBuild's focus is on fast compile times in both full build and local iteration scenarios.
+
+A large variety of compilers and target architectures are supported. More details, including hosted documentation and Binary downloads can
+be found here: http://fastbuild.org
 
 ## Branch policy
 
-<<<<<<< HEAD
-| Branch | Purpose | Status |
-| :----- | :----- | :----- |
-| master | Stable branch containing snapshot of latest release | |
-| dev    | Development branch for integration of pull requests | [![Build Status](https://travis-ci.com/fastbuild/fastbuild.svg?branch=dev)](https://travis-ci.com/fastbuild/fastbuild) |
- 
-Patches will only be accepted into the "dev" branch.**
-=======
 **Patches will only be accepted into the "dev" branch.**
 
 | Branch | Status | Purpose |
 | :----- | :----- | :----- |
 | master | [![Build Status](https://travis-ci.com/fastbuild/fastbuild.svg?branch=master)](https://travis-ci.com/fastbuild/fastbuild) | Stable branch containing snapshot of latest release |
 | dev    | [![Build Status](https://travis-ci.com/fastbuild/fastbuild.svg?branch=dev)](https://travis-ci.com/fastbuild/fastbuild) | Development branch for integration of pull requests |
->>>>>>> ae7b5279
 
 ## Contribution Guidelines
 
-<<<<<<< HEAD
-The canonical repo for FASTBuild is in perforce. Patches accepted into "dev" will be integrated into this Perforce depot.
-When a new version is released, the stable (master) branch will be updated with a snapshot of the new released version.
-=======
 Improvements and bug fixes are gladly accepted. FASTBuild has been improved immensely by the contributions of many users. To help facilitate ease of integration, please:
 
 **Constrain pull requests to individual changes where possible** - Simple changes are more easily integrated and tested. Pull requests with many changes, where there are issues with one change in particular, will delay the integration of all changes. Pull requests that change or add large amounts of functionality are harder to test and will take much longer to integrate, increasing the likelyhood of conflicts.
@@ -33,6 +27,5 @@
 **Update and extend tests if appropriate** - There are a large set of unit and functional tests. Please update or add new tests if appropriate.
 
 **Update documentation if appropriate** - For changes in behaviour, or addition of new features, please update the documentation.
->>>>>>> ae7b5279
 
-"dev" -> Perforce -> "master"+**Adhere to the coding style** - Please keep variable/function naming, whitespace style and indentation (4 space tabs) consistent. Consistency helps keep the code maintainable.